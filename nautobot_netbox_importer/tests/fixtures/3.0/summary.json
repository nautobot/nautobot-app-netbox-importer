--- conflicted
+++ resolved
@@ -2587,15 +2587,10 @@
                     "nautobot_can_import": true,
                     "importer": "value_importer",
                     "definition": "color",
-<<<<<<< HEAD
                     "sources": [
                         "CUSTOM",
                         "DATA"
                     ],
-=======
-                    "from_data": true,
-                    "is_custom": false,
->>>>>>> 4c875e50
                     "default_value": "9e9e9e",
                     "disable_reason": ""
                 },
@@ -2916,18 +2911,12 @@
                     "nautobot_name": "u_height",
                     "nautobot_internal_type": "PositiveSmallIntegerField",
                     "nautobot_can_import": true,
-<<<<<<< HEAD
-                    "importer": "integer_importer",
-                    "definition": "u_height",
-                    "sources": [
-                        "DATA"
-                    ],
-=======
                     "importer": "truncate_to_integer_importer",
                     "definition": "define_truncate_to_integer",
-                    "from_data": true,
-                    "is_custom": true,
->>>>>>> 4c875e50
+                    "sources": [
+                        "CUSTOM",
+                        "DATA"
+                    ],
                     "default_value": 1,
                     "disable_reason": ""
                 }
