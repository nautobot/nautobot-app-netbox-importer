--- conflicted
+++ resolved
@@ -59,11 +59,8 @@
 # Automatic documentation from sources, for MkDocs
 mkdocstrings = "0.25.2"
 mkdocstrings-python = "1.10.8"
-<<<<<<< HEAD
 mkdocs-include-markdown-plugin = "6.0.3"
-=======
 mkdocs-autorefs = "1.2.0"
->>>>>>> 6ad45717
 griffe = "1.1.1"
 towncrier = "~23.6.0"
 to-json-schema = "*"
