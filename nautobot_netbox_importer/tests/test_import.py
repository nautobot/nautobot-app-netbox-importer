--- conflicted
+++ resolved
@@ -66,16 +66,12 @@
         self.maxDiff = None
 
     def _import(self, fixtures_name: str, fixtures_path: Path):
-<<<<<<< HEAD
-        """Test import."""
-=======
         """Test import.
 
         This method is called by each dynamically-created test case.
 
         Runs import twice, first time to import data and the second time to verify that nothing has changed.
         """
->>>>>>> e3e69393
         input_ref = _INPUTS.get(fixtures_name, fixtures_path / "input.json")
 
         expected_summary = ImportSummary()
@@ -232,14 +228,10 @@
 
 
 def _create_test_cases():
-<<<<<<< HEAD
-    """Dynamically create test cases, based on the current Nautobot version and defined fixtures."""
-=======
     """Dynamically create test cases, based on the current Nautobot version and defined fixtures.
 
     Example of test created: `TestImport.test_3_7_custom`
     """
->>>>>>> e3e69393
     nautobot_version_str = ".".join(nautobot_version.split(".")[:2])
     fixtures_path = Path(__file__).parent / "fixtures" / f"nautobot-v{nautobot_version_str}"
     if not fixtures_path.is_dir() or not (fixtures_path / "dump.sql").is_file():
