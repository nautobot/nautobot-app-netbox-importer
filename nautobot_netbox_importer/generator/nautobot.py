--- conflicted
+++ resolved
@@ -347,9 +347,6 @@
         error: Optional[Exception] = None,
         nautobot_name="",
     ) -> ImporterIssue:
-<<<<<<< HEAD
-        """Add a new importer issue."""
-=======
         """Add a new importer issue.
 
         This function register an issue and returns the issue object. All input arguments are optional, internal logic
@@ -370,7 +367,6 @@
 
         Examples can be found by looking at calls to this function in the code.
         """
->>>>>>> 258aaa86
         issue = self._create_issue(
             issue_type, message, uid, data, diffsync_instance, nautobot_instance, error, nautobot_name
         )
