[
{
  "model": "auth.group",
  "fields": {
    "name": "Staff",
    "permissions": []
  }
},
{
  "model": "auth.user",
  "fields": {
    "password": "pbkdf2_sha256$600000$Q2GGLCelSTFx7I1KlhVayQ$SIsLg8jTvMWFSTUzaTCQFZxrXOS3Hr/flJatpCUxVIM=",
    "last_login": "2024-02-14T12:19:29.761Z",
    "is_superuser": true,
    "username": "admin",
    "first_name": "",
    "last_name": "",
    "email": "",
    "is_staff": true,
    "is_active": true,
    "date_joined": "2020-12-18T02:07:15.359Z",
    "groups": [],
    "user_permissions": []
  }
},
{
  "model": "auth.user",
  "fields": {
    "password": "pbkdf2_sha256$260000$gBi1K9FpA2NWj5dSvB6znV$zBALOmUvzUyYDaWRYLzVrRI1zG8h9Ad0gg7Qvg0v/UA=",
    "last_login": null,
    "is_superuser": false,
    "username": "alice",
    "first_name": "",
    "last_name": "",
    "email": "",
    "is_staff": false,
    "is_active": true,
    "date_joined": "2021-12-30T15:51:08Z",
    "groups": [
      [
        "Staff"
      ]
    ],
    "user_permissions": []
  }
},
{
  "model": "auth.user",
  "fields": {
    "password": "pbkdf2_sha256$260000$JgEVc44FdXaM95n6Be3n7Y$/F2wz5QMuE3N+d7y33pC3T3UAqbM48cJE9kvev+8bbk=",
    "last_login": null,
    "is_superuser": false,
    "username": "bob",
    "first_name": "",
    "last_name": "",
    "email": "",
    "is_staff": false,
    "is_active": true,
    "date_joined": "2021-12-30T15:51:16Z",
    "groups": [
      [
        "Staff"
      ]
    ],
    "user_permissions": []
  }
},
{
  "model": "auth.user",
  "fields": {
    "password": "pbkdf2_sha256$260000$0p4aoqQjuAqDTT7Bw38a3f$J1MJnsHPyQS5B/qZdiJwWqoVkolzklptsVvHwumSNxY=",
    "last_login": null,
    "is_superuser": false,
    "username": "charlie",
    "first_name": "",
    "last_name": "",
    "email": "",
    "is_staff": false,
    "is_active": true,
    "date_joined": "2021-12-30T15:51:22Z",
    "groups": [
      [
        "Staff"
      ]
    ],
    "user_permissions": []
  }
},
{
  "model": "auth.user",
  "fields": {
    "password": "pbkdf2_sha256$260000$GBsMoAampVW1SJXxqW2QST$M5K+Kg7Q1YHhvX8aJnlqVqQCoPYAodeVPiHGrD5kpqE=",
    "last_login": null,
    "is_superuser": false,
    "username": "danielle",
    "first_name": "",
    "last_name": "",
    "email": "",
    "is_staff": false,
    "is_active": true,
    "date_joined": "2021-12-30T15:51:40Z",
    "groups": [
      [
        "Staff"
      ]
    ],
    "user_permissions": []
  }
},
{
  "model": "auth.user",
  "fields": {
    "password": "pbkdf2_sha256$260000$OmfTtdffXUdO8KU20NV2st$SCU3bZf19U8QaovyDS/PY5joXvHllYUK7qULPxuoIsk=",
    "last_login": null,
    "is_superuser": false,
    "username": "edward",
    "first_name": "",
    "last_name": "",
    "email": "",
    "is_staff": false,
    "is_active": true,
    "date_joined": "2021-12-30T15:51:50Z",
    "groups": [
      [
        "Staff"
      ]
    ],
    "user_permissions": []
  }
},
{
  "model": "contenttypes.contenttype",
  "fields": {
    "app_label": "admin",
    "model": "logentry"
  }
},
{
  "model": "contenttypes.contenttype",
  "fields": {
    "app_label": "auth",
    "model": "permission"
  }
},
{
  "model": "contenttypes.contenttype",
  "fields": {
    "app_label": "auth",
    "model": "group"
  }
},
{
  "model": "contenttypes.contenttype",
  "fields": {
    "app_label": "auth",
    "model": "user"
  }
},
{
  "model": "contenttypes.contenttype",
  "fields": {
    "app_label": "contenttypes",
    "model": "contenttype"
  }
},
{
  "model": "contenttypes.contenttype",
  "fields": {
    "app_label": "sessions",
    "model": "session"
  }
},
{
  "model": "contenttypes.contenttype",
  "fields": {
    "app_label": "social_django",
    "model": "association"
  }
},
{
  "model": "contenttypes.contenttype",
  "fields": {
    "app_label": "social_django",
    "model": "code"
  }
},
{
  "model": "contenttypes.contenttype",
  "fields": {
    "app_label": "social_django",
    "model": "nonce"
  }
},
{
  "model": "contenttypes.contenttype",
  "fields": {
    "app_label": "social_django",
    "model": "usersocialauth"
  }
},
{
  "model": "contenttypes.contenttype",
  "fields": {
    "app_label": "social_django",
    "model": "partial"
  }
},
{
  "model": "contenttypes.contenttype",
  "fields": {
    "app_label": "taggit",
    "model": "tag"
  }
},
{
  "model": "contenttypes.contenttype",
  "fields": {
    "app_label": "taggit",
    "model": "taggeditem"
  }
},
{
  "model": "contenttypes.contenttype",
  "fields": {
    "app_label": "core",
    "model": "datasource"
  }
},
{
  "model": "contenttypes.contenttype",
  "fields": {
    "app_label": "core",
    "model": "datafile"
  }
},
{
  "model": "contenttypes.contenttype",
  "fields": {
    "app_label": "core",
    "model": "autosyncrecord"
  }
},
{
  "model": "contenttypes.contenttype",
  "fields": {
    "app_label": "core",
    "model": "managedfile"
  }
},
{
  "model": "contenttypes.contenttype",
  "fields": {
    "app_label": "core",
    "model": "job"
  }
},
{
  "model": "contenttypes.contenttype",
  "fields": {
    "app_label": "account",
    "model": "usertoken"
  }
},
{
  "model": "contenttypes.contenttype",
  "fields": {
    "app_label": "circuits",
    "model": "circuit"
  }
},
{
  "model": "contenttypes.contenttype",
  "fields": {
    "app_label": "circuits",
    "model": "circuittermination"
  }
},
{
  "model": "contenttypes.contenttype",
  "fields": {
    "app_label": "circuits",
    "model": "circuittype"
  }
},
{
  "model": "contenttypes.contenttype",
  "fields": {
    "app_label": "circuits",
    "model": "provider"
  }
},
{
  "model": "contenttypes.contenttype",
  "fields": {
    "app_label": "circuits",
    "model": "providernetwork"
  }
},
{
  "model": "contenttypes.contenttype",
  "fields": {
    "app_label": "circuits",
    "model": "provideraccount"
  }
},
{
  "model": "contenttypes.contenttype",
  "fields": {
    "app_label": "dcim",
    "model": "cable"
  }
},
{
  "model": "contenttypes.contenttype",
  "fields": {
    "app_label": "dcim",
    "model": "cablepath"
  }
},
{
  "model": "contenttypes.contenttype",
  "fields": {
    "app_label": "dcim",
    "model": "consoleport"
  }
},
{
  "model": "contenttypes.contenttype",
  "fields": {
    "app_label": "dcim",
    "model": "consoleporttemplate"
  }
},
{
  "model": "contenttypes.contenttype",
  "fields": {
    "app_label": "dcim",
    "model": "consoleserverport"
  }
},
{
  "model": "contenttypes.contenttype",
  "fields": {
    "app_label": "dcim",
    "model": "consoleserverporttemplate"
  }
},
{
  "model": "contenttypes.contenttype",
  "fields": {
    "app_label": "dcim",
    "model": "device"
  }
},
{
  "model": "contenttypes.contenttype",
  "fields": {
    "app_label": "dcim",
    "model": "devicebay"
  }
},
{
  "model": "contenttypes.contenttype",
  "fields": {
    "app_label": "dcim",
    "model": "devicebaytemplate"
  }
},
{
  "model": "contenttypes.contenttype",
  "fields": {
    "app_label": "dcim",
    "model": "devicerole"
  }
},
{
  "model": "contenttypes.contenttype",
  "fields": {
    "app_label": "dcim",
    "model": "devicetype"
  }
},
{
  "model": "contenttypes.contenttype",
  "fields": {
    "app_label": "dcim",
    "model": "frontport"
  }
},
{
  "model": "contenttypes.contenttype",
  "fields": {
    "app_label": "dcim",
    "model": "frontporttemplate"
  }
},
{
  "model": "contenttypes.contenttype",
  "fields": {
    "app_label": "dcim",
    "model": "interface"
  }
},
{
  "model": "contenttypes.contenttype",
  "fields": {
    "app_label": "dcim",
    "model": "interfacetemplate"
  }
},
{
  "model": "contenttypes.contenttype",
  "fields": {
    "app_label": "dcim",
    "model": "inventoryitem"
  }
},
{
  "model": "contenttypes.contenttype",
  "fields": {
    "app_label": "dcim",
    "model": "location"
  }
},
{
  "model": "contenttypes.contenttype",
  "fields": {
    "app_label": "dcim",
    "model": "manufacturer"
  }
},
{
  "model": "contenttypes.contenttype",
  "fields": {
    "app_label": "dcim",
    "model": "platform"
  }
},
{
  "model": "contenttypes.contenttype",
  "fields": {
    "app_label": "dcim",
    "model": "powerfeed"
  }
},
{
  "model": "contenttypes.contenttype",
  "fields": {
    "app_label": "dcim",
    "model": "poweroutlet"
  }
},
{
  "model": "contenttypes.contenttype",
  "fields": {
    "app_label": "dcim",
    "model": "poweroutlettemplate"
  }
},
{
  "model": "contenttypes.contenttype",
  "fields": {
    "app_label": "dcim",
    "model": "powerpanel"
  }
},
{
  "model": "contenttypes.contenttype",
  "fields": {
    "app_label": "dcim",
    "model": "powerport"
  }
},
{
  "model": "contenttypes.contenttype",
  "fields": {
    "app_label": "dcim",
    "model": "powerporttemplate"
  }
},
{
  "model": "contenttypes.contenttype",
  "fields": {
    "app_label": "dcim",
    "model": "rack"
  }
},
{
  "model": "contenttypes.contenttype",
  "fields": {
    "app_label": "dcim",
    "model": "rackreservation"
  }
},
{
  "model": "contenttypes.contenttype",
  "fields": {
    "app_label": "dcim",
    "model": "rackrole"
  }
},
{
  "model": "contenttypes.contenttype",
  "fields": {
    "app_label": "dcim",
    "model": "rearport"
  }
},
{
  "model": "contenttypes.contenttype",
  "fields": {
    "app_label": "dcim",
    "model": "rearporttemplate"
  }
},
{
  "model": "contenttypes.contenttype",
  "fields": {
    "app_label": "dcim",
    "model": "region"
  }
},
{
  "model": "contenttypes.contenttype",
  "fields": {
    "app_label": "dcim",
    "model": "site"
  }
},
{
  "model": "contenttypes.contenttype",
  "fields": {
    "app_label": "dcim",
    "model": "sitegroup"
  }
},
{
  "model": "contenttypes.contenttype",
  "fields": {
    "app_label": "dcim",
    "model": "virtualchassis"
  }
},
{
  "model": "contenttypes.contenttype",
  "fields": {
    "app_label": "dcim",
    "model": "moduletype"
  }
},
{
  "model": "contenttypes.contenttype",
  "fields": {
    "app_label": "dcim",
    "model": "modulebay"
  }
},
{
  "model": "contenttypes.contenttype",
  "fields": {
    "app_label": "dcim",
    "model": "module"
  }
},
{
  "model": "contenttypes.contenttype",
  "fields": {
    "app_label": "dcim",
    "model": "modulebaytemplate"
  }
},
{
  "model": "contenttypes.contenttype",
  "fields": {
    "app_label": "dcim",
    "model": "inventoryitemrole"
  }
},
{
  "model": "contenttypes.contenttype",
  "fields": {
    "app_label": "dcim",
    "model": "inventoryitemtemplate"
  }
},
{
  "model": "contenttypes.contenttype",
  "fields": {
    "app_label": "dcim",
    "model": "cabletermination"
  }
},
{
  "model": "contenttypes.contenttype",
  "fields": {
    "app_label": "dcim",
    "model": "virtualdevicecontext"
  }
},
{
  "model": "contenttypes.contenttype",
  "fields": {
    "app_label": "ipam",
    "model": "aggregate"
  }
},
{
  "model": "contenttypes.contenttype",
  "fields": {
    "app_label": "ipam",
    "model": "ipaddress"
  }
},
{
  "model": "contenttypes.contenttype",
  "fields": {
    "app_label": "ipam",
    "model": "prefix"
  }
},
{
  "model": "contenttypes.contenttype",
  "fields": {
    "app_label": "ipam",
    "model": "rir"
  }
},
{
  "model": "contenttypes.contenttype",
  "fields": {
    "app_label": "ipam",
    "model": "role"
  }
},
{
  "model": "contenttypes.contenttype",
  "fields": {
    "app_label": "ipam",
    "model": "routetarget"
  }
},
{
  "model": "contenttypes.contenttype",
  "fields": {
    "app_label": "ipam",
    "model": "vrf"
  }
},
{
  "model": "contenttypes.contenttype",
  "fields": {
    "app_label": "ipam",
    "model": "vlangroup"
  }
},
{
  "model": "contenttypes.contenttype",
  "fields": {
    "app_label": "ipam",
    "model": "vlan"
  }
},
{
  "model": "contenttypes.contenttype",
  "fields": {
    "app_label": "ipam",
    "model": "service"
  }
},
{
  "model": "contenttypes.contenttype",
  "fields": {
    "app_label": "ipam",
    "model": "iprange"
  }
},
{
  "model": "contenttypes.contenttype",
  "fields": {
    "app_label": "ipam",
    "model": "fhrpgroup"
  }
},
{
  "model": "contenttypes.contenttype",
  "fields": {
    "app_label": "ipam",
    "model": "fhrpgroupassignment"
  }
},
{
  "model": "contenttypes.contenttype",
  "fields": {
    "app_label": "ipam",
    "model": "asn"
  }
},
{
  "model": "contenttypes.contenttype",
  "fields": {
    "app_label": "ipam",
    "model": "servicetemplate"
  }
},
{
  "model": "contenttypes.contenttype",
  "fields": {
    "app_label": "ipam",
    "model": "l2vpn"
  }
},
{
  "model": "contenttypes.contenttype",
  "fields": {
    "app_label": "ipam",
    "model": "l2vpntermination"
  }
},
{
  "model": "contenttypes.contenttype",
  "fields": {
    "app_label": "ipam",
    "model": "asnrange"
  }
},
{
  "model": "contenttypes.contenttype",
  "fields": {
    "app_label": "extras",
    "model": "report"
  }
},
{
  "model": "contenttypes.contenttype",
  "fields": {
    "app_label": "extras",
    "model": "script"
  }
},
{
  "model": "contenttypes.contenttype",
  "fields": {
    "app_label": "extras",
    "model": "configcontext"
  }
},
{
  "model": "contenttypes.contenttype",
  "fields": {
    "app_label": "extras",
    "model": "tag"
  }
},
{
  "model": "contenttypes.contenttype",
  "fields": {
    "app_label": "extras",
    "model": "webhook"
  }
},
{
  "model": "contenttypes.contenttype",
  "fields": {
    "app_label": "extras",
    "model": "taggeditem"
  }
},
{
  "model": "contenttypes.contenttype",
  "fields": {
    "app_label": "extras",
    "model": "objectchange"
  }
},
{
  "model": "contenttypes.contenttype",
  "fields": {
    "app_label": "extras",
    "model": "journalentry"
  }
},
{
  "model": "contenttypes.contenttype",
  "fields": {
    "app_label": "extras",
    "model": "imageattachment"
  }
},
{
  "model": "contenttypes.contenttype",
  "fields": {
    "app_label": "extras",
    "model": "exporttemplate"
  }
},
{
  "model": "contenttypes.contenttype",
  "fields": {
    "app_label": "extras",
    "model": "customlink"
  }
},
{
  "model": "contenttypes.contenttype",
  "fields": {
    "app_label": "extras",
    "model": "customfield"
  }
},
{
  "model": "contenttypes.contenttype",
  "fields": {
    "app_label": "extras",
    "model": "configrevision"
  }
},
{
  "model": "contenttypes.contenttype",
  "fields": {
    "app_label": "extras",
    "model": "savedfilter"
  }
},
{
  "model": "contenttypes.contenttype",
  "fields": {
    "app_label": "extras",
    "model": "cachedvalue"
  }
},
{
  "model": "contenttypes.contenttype",
  "fields": {
    "app_label": "extras",
    "model": "branch"
  }
},
{
  "model": "contenttypes.contenttype",
  "fields": {
    "app_label": "extras",
    "model": "stagedchange"
  }
},
{
  "model": "contenttypes.contenttype",
  "fields": {
    "app_label": "extras",
    "model": "configtemplate"
  }
},
{
  "model": "contenttypes.contenttype",
  "fields": {
    "app_label": "extras",
    "model": "dashboard"
  }
},
{
  "model": "contenttypes.contenttype",
  "fields": {
    "app_label": "extras",
    "model": "reportmodule"
  }
},
{
  "model": "contenttypes.contenttype",
  "fields": {
    "app_label": "extras",
    "model": "scriptmodule"
  }
},
{
  "model": "contenttypes.contenttype",
  "fields": {
    "app_label": "extras",
    "model": "bookmark"
  }
},
{
  "model": "contenttypes.contenttype",
  "fields": {
    "app_label": "extras",
    "model": "customfieldchoiceset"
  }
},
{
  "model": "contenttypes.contenttype",
  "fields": {
    "app_label": "tenancy",
    "model": "tenantgroup"
  }
},
{
  "model": "contenttypes.contenttype",
  "fields": {
    "app_label": "tenancy",
    "model": "tenant"
  }
},
{
  "model": "contenttypes.contenttype",
  "fields": {
    "app_label": "tenancy",
    "model": "contactrole"
  }
},
{
  "model": "contenttypes.contenttype",
  "fields": {
    "app_label": "tenancy",
    "model": "contactgroup"
  }
},
{
  "model": "contenttypes.contenttype",
  "fields": {
    "app_label": "tenancy",
    "model": "contact"
  }
},
{
  "model": "contenttypes.contenttype",
  "fields": {
    "app_label": "tenancy",
    "model": "contactassignment"
  }
},
{
  "model": "contenttypes.contenttype",
  "fields": {
    "app_label": "users",
    "model": "userconfig"
  }
},
{
  "model": "contenttypes.contenttype",
  "fields": {
    "app_label": "users",
    "model": "token"
  }
},
{
  "model": "contenttypes.contenttype",
  "fields": {
    "app_label": "users",
    "model": "objectpermission"
  }
},
{
  "model": "contenttypes.contenttype",
  "fields": {
    "app_label": "users",
    "model": "netboxgroup"
  }
},
{
  "model": "contenttypes.contenttype",
  "fields": {
    "app_label": "users",
    "model": "netboxuser"
  }
},
{
  "model": "contenttypes.contenttype",
  "fields": {
    "app_label": "virtualization",
    "model": "cluster"
  }
},
{
  "model": "contenttypes.contenttype",
  "fields": {
    "app_label": "virtualization",
    "model": "clustergroup"
  }
},
{
  "model": "contenttypes.contenttype",
  "fields": {
    "app_label": "virtualization",
    "model": "clustertype"
  }
},
{
  "model": "contenttypes.contenttype",
  "fields": {
    "app_label": "virtualization",
    "model": "virtualmachine"
  }
},
{
  "model": "contenttypes.contenttype",
  "fields": {
    "app_label": "virtualization",
    "model": "vminterface"
  }
},
{
  "model": "contenttypes.contenttype",
  "fields": {
    "app_label": "wireless",
    "model": "wirelesslangroup"
  }
},
{
  "model": "contenttypes.contenttype",
  "fields": {
    "app_label": "wireless",
    "model": "wirelesslan"
  }
},
{
  "model": "contenttypes.contenttype",
  "fields": {
    "app_label": "wireless",
    "model": "wirelesslink"
  }
},
{
  "model": "contenttypes.contenttype",
  "fields": {
    "app_label": "django_rq",
    "model": "queue"
  }
},
{
  "model": "contenttypes.contenttype",
  "fields": {
    "app_label": "extras",
    "model": "jobresult"
  }
},
{
  "model": "contenttypes.contenttype",
  "fields": {
    "app_label": "users",
    "model": "admingroup"
  }
},
{
  "model": "contenttypes.contenttype",
  "fields": {
    "app_label": "users",
    "model": "adminuser"
  }
},
{
  "model": "contenttypes.contenttype",
  "fields": {
    "app_label": "secrets",
    "model": "secret"
  }
},
{
  "model": "contenttypes.contenttype",
  "fields": {
    "app_label": "secrets",
    "model": "secretrole"
  }
},
{
  "model": "contenttypes.contenttype",
  "fields": {
    "app_label": "secrets",
    "model": "userkey"
  }
},
{
  "model": "contenttypes.contenttype",
  "fields": {
    "app_label": "secrets",
    "model": "sessionkey"
  }
},
{
  "model": "dcim.rackrole",
  "pk": 1,
  "fields": {
    "created": "2020-05-28T00:00:00Z",
    "last_updated": "2020-05-28T08:28:04.662Z",
    "custom_field_data": {},
    "name": "Network",
    "slug": "network",
    "description": "Dedicated to network",
    "color": "00ff00"
  }
},
{
  "model": "dcim.device",
  "pk": 1,
  "fields": {
    "created": "2024-02-14T12:22:40.699Z",
    "last_updated": "2024-02-14T12:23:00.279Z",
    "custom_field_data": {
      "device_custom_object": 2,
      "device_custom_choices": "Choice 1"
    },
    "description": "",
    "comments": "",
    "local_context_data": null,
    "config_template": null,
    "device_type": 1,
    "role": 1,
    "tenant": null,
    "platform": null,
    "name": "Device 1",
    "_name": "Device 00000001",
    "serial": "",
    "asset_tag": null,
    "site": 1,
    "location": null,
    "rack": null,
    "position": null,
    "face": "",
    "status": "active",
    "airflow": "",
    "primary_ip4": null,
    "primary_ip6": null,
    "oob_ip": null,
    "cluster": null,
    "virtual_chassis": null,
    "vc_position": null,
    "vc_priority": null,
    "latitude": null,
    "longitude": null,
    "console_port_count": 0,
    "console_server_port_count": 0,
    "power_port_count": 0,
    "power_outlet_count": 0,
    "interface_count": 0,
    "front_port_count": 0,
    "rear_port_count": 0,
    "device_bay_count": 0,
    "module_bay_count": 0,
    "inventory_item_count": 0
  }
},
{
  "model": "dcim.device",
  "pk": 2,
  "fields": {
    "created": "2024-02-15T09:19:04.514Z",
    "last_updated": "2024-02-15T09:19:04.514Z",
    "custom_field_data": {
      "device_custom_object": null,
      "device_custom_choices": null
    },
    "description": "",
    "comments": "",
    "local_context_data": null,
    "config_template": null,
    "device_type": 2,
    "role": 2,
    "tenant": null,
    "platform": null,
    "name": "Half U Device",
    "_name": "Half U Device",
    "serial": "",
    "asset_tag": null,
    "site": 1,
    "location": null,
    "rack": null,
    "position": null,
    "face": "",
    "status": "active",
    "airflow": "",
    "primary_ip4": null,
    "primary_ip6": null,
    "oob_ip": null,
    "cluster": null,
    "virtual_chassis": null,
    "vc_position": null,
    "vc_priority": null,
    "latitude": null,
    "longitude": null,
    "console_port_count": 0,
    "console_server_port_count": 0,
    "power_port_count": 0,
    "power_outlet_count": 0,
    "interface_count": 0,
    "front_port_count": 0,
    "rear_port_count": 0,
    "device_bay_count": 0,
    "module_bay_count": 0,
    "inventory_item_count": 0
  }
},
{
  "model": "dcim.devicerole",
  "pk": 1,
  "fields": {
    "created": "2024-02-14T12:20:27.082Z",
    "last_updated": "2024-02-14T12:20:27.082Z",
    "custom_field_data": {},
    "name": "Default Device Role",
    "slug": "default-device-role",
    "description": "",
    "color": "9e9e9e",
    "vm_role": true,
    "config_template": null
  }
},
{
  "model": "dcim.devicerole",
  "pk": 2,
  "fields": {
    "created": "2020-05-26T00:00:00Z",
    "last_updated": "2020-05-28T09:09:08.533Z",
    "custom_field_data": {},
    "name": "Network",
    "slug": "network",
    "description": "",
    "color": "2196f3",
    "vm_role": false,
    "config_template": null
  }
},
{
  "model": "dcim.devicetype",
  "pk": 1,
  "fields": {
    "created": "2024-02-14T12:21:37.922Z",
    "last_updated": "2024-02-14T12:21:37.922Z",
    "custom_field_data": {},
    "description": "",
    "comments": "",
    "weight": null,
    "weight_unit": "",
    "_abs_weight": null,
    "manufacturer": 1,
    "model": "Device Model",
    "slug": "device-model",
    "default_platform": null,
    "part_number": "",
    "u_height": "1.0",
    "is_full_depth": true,
    "subdevice_role": "",
    "airflow": "",
    "front_image": "",
    "rear_image": "",
    "console_port_template_count": 0,
    "console_server_port_template_count": 0,
    "power_port_template_count": 0,
    "power_outlet_template_count": 0,
    "interface_template_count": 0,
    "front_port_template_count": 0,
    "rear_port_template_count": 0,
    "device_bay_template_count": 0,
    "module_bay_template_count": 0,
    "inventory_item_template_count": 0
  }
},
{
  "model": "dcim.devicetype",
  "pk": 2,
  "fields": {
    "created": "2024-02-15T09:18:48.416Z",
    "last_updated": "2024-02-15T09:18:48.416Z",
    "custom_field_data": {},
    "description": "",
    "comments": "",
    "weight": null,
    "weight_unit": "",
    "_abs_weight": null,
    "manufacturer": 1,
    "model": "Half U Device Type",
    "slug": "half-u-device-type",
    "default_platform": null,
    "part_number": "",
    "u_height": "0.5",
    "is_full_depth": true,
    "subdevice_role": "",
    "airflow": "",
    "front_image": "",
    "rear_image": "",
    "console_port_template_count": 0,
    "console_server_port_template_count": 0,
    "power_port_template_count": 0,
    "power_outlet_template_count": 0,
    "interface_template_count": 0,
    "front_port_template_count": 0,
    "rear_port_template_count": 0,
    "device_bay_template_count": 0,
    "module_bay_template_count": 0,
    "inventory_item_template_count": 0
  }
},
{
  "model": "dcim.manufacturer",
  "pk": 1,
  "fields": {
    "created": "2024-02-14T12:20:59.505Z",
    "last_updated": "2024-02-14T12:20:59.505Z",
    "custom_field_data": {},
    "name": "Manufacturer",
    "slug": "manufacturer",
    "description": ""
  }
},
{
  "model": "dcim.rack",
  "pk": 1,
  "fields": {
    "created": "2024-02-19T07:42:49.405Z",
    "last_updated": "2024-02-19T07:42:49.405Z",
    "custom_field_data": {},
    "description": "",
    "comments": "",
    "weight": null,
    "weight_unit": "",
    "_abs_weight": null,
    "name": "Rack 1",
    "_name": "Rack 00000001",
    "facility_id": null,
    "site": 1,
    "location": null,
    "tenant": null,
    "status": "active",
    "role": 1,
    "serial": "",
    "asset_tag": null,
    "type": "",
    "width": 19,
    "u_height": 42,
    "starting_unit": 1,
    "desc_units": false,
    "outer_width": null,
    "outer_depth": null,
    "outer_unit": "",
    "max_weight": null,
    "_abs_max_weight": null,
    "mounting_depth": null
  }
},
{
  "model": "dcim.site",
  "pk": 1,
  "fields": {
    "created": "2024-02-14T12:22:26.202Z",
    "last_updated": "2024-02-14T12:22:26.202Z",
    "custom_field_data": {},
    "description": "",
    "comments": "",
    "name": "Site 1",
    "_name": "Site 00000001",
    "slug": "site-1",
    "status": "active",
    "region": null,
    "group": null,
    "tenant": null,
    "facility": "",
    "time_zone": null,
    "physical_address": "",
    "shipping_address": "",
    "latitude": null,
    "longitude": null,
    "asns": []
  }
},
{
  "model": "extras.customfield",
  "pk": 1,
  "fields": {
    "created": "2021-09-09T00:00:00Z",
    "last_updated": "2021-09-09T14:52:44.516Z",
    "type": "text",
    "object_type": null,
    "name": "cust_id",
    "label": "Customer ID",
    "group_name": "",
    "description": "",
    "required": false,
    "search_weight": 1000,
    "filter_logic": "exact",
    "default": null,
    "weight": 100,
    "validation_minimum": null,
    "validation_maximum": null,
    "validation_regex": "^[A-Z]{3}\\d{2}$",
    "choice_set": null,
    "ui_visibility": "read-write",
    "is_cloneable": false,
    "content_types": [
      [
        "tenancy",
        "tenant"
      ]
    ]
  }
},
{
  "model": "extras.customfield",
  "pk": 2,
  "fields": {
    "created": "2024-02-13T11:37:46.980Z",
    "last_updated": "2024-02-13T11:37:46.980Z",
    "type": "select",
    "object_type": null,
    "name": "device_custom_choices",
    "label": "Device Custom Choices",
    "group_name": "",
    "description": "",
    "required": false,
    "search_weight": 1000,
    "filter_logic": "loose",
    "default": null,
    "weight": 100,
    "validation_minimum": null,
    "validation_maximum": null,
    "validation_regex": "",
    "choice_set": 1,
    "ui_visibility": "read-write",
    "is_cloneable": false,
    "content_types": [
      [
        "dcim",
        "device"
      ]
    ]
  }
},
{
  "model": "extras.customfield",
  "pk": 3,
  "fields": {
    "created": "2024-02-15T11:19:42.197Z",
    "last_updated": "2024-02-15T11:19:42.197Z",
    "type": "object",
    "object_type": [
      "dcim",
      "device"
    ],
    "name": "device_custom_object",
    "label": "Device Custom Object",
    "group_name": "",
    "description": "",
    "required": false,
    "search_weight": 1000,
    "filter_logic": "loose",
    "default": null,
    "weight": 100,
    "validation_minimum": null,
    "validation_maximum": null,
    "validation_regex": "",
    "choice_set": null,
    "ui_visibility": "read-write",
    "is_cloneable": false,
    "content_types": [
      [
        "dcim",
        "device"
      ]
    ]
  }
},
{
  "model": "extras.customfieldchoiceset",
  "pk": 1,
  "fields": {
    "created": "2024-02-13T11:36:15.523Z",
    "last_updated": "2024-02-13T11:36:15.523Z",
    "name": "DeviceChoiceSet",
    "description": "",
    "base_choices": "",
    "extra_choices": "[\"[\\\"Choice 1\\\", \\\"Choice 1\\\"]\", \"[\\\"Choice 2\\\", \\\"Choice 2\\\"]\", \"[\\\"Choice 3\\\", \\\"Choice 3\\\"]\"]",
    "order_alphabetically": false
  }
},
{
  "model": "extras.journalentry",
  "pk": 1,
  "fields": {
    "created": "2024-01-22T08:22:44.596Z",
    "last_updated": "2024-01-22T08:22:44.596Z",
    "custom_field_data": {},
    "assigned_object_type": [
      "tenancy",
      "tenant"
    ],
    "assigned_object_id": 5,
    "created_by": [
      "admin"
    ],
    "kind": "info",
    "comments": "This is testing info journal entry 1"
  }
},
{
  "model": "extras.journalentry",
  "pk": 2,
  "fields": {
    "created": "2024-01-22T08:32:30.376Z",
    "last_updated": "2024-01-22T08:32:30.376Z",
    "custom_field_data": {},
    "assigned_object_type": [
      "tenancy",
      "tenant"
    ],
    "assigned_object_id": 5,
    "created_by": [
      "admin"
    ],
    "kind": "",
    "comments": "This is testing info journal entry 2\r\n\r\nMulti-line entry."
  }
},
{
  "model": "extras.objectchange",
  "pk": 1,
  "fields": {
    "time": "2023-12-22T10:44:14.803Z",
    "user": [
      "admin"
    ],
    "user_name": "admin",
    "request_id": "50eee917-b98f-40e5-a809-43ca89dbff15",
    "action": "update",
    "changed_object_type": [
      "dcim",
      "device"
    ],
    "changed_object_id": 88,
    "related_object_type": null,
    "related_object_id": null,
    "object_repr": "PP:B117",
    "prechange_data": {
      "face": "front",
      "name": "PP:B117",
      "rack": 41,
      "role": 6,
      "site": 21,
      "tags": [],
      "oob_ip": null,
      "serial": "",
      "status": "active",
      "tenant": 13,
      "airflow": "",
      "cluster": null,
      "created": "2021-04-02T00:00:00Z",
      "comments": "",
      "latitude": null,
      "location": null,
      "platform": null,
      "position": "37.0",
      "asset_tag": null,
      "longitude": null,
      "description": "brekeke",
      "device_type": 11,
      "primary_ip4": null,
      "primary_ip6": null,
      "vc_position": null,
      "vc_priority": null,
      "last_updated": "2023-12-22T10:39:39.959Z",
      "custom_fields": {},
      "config_template": null,
      "interface_count": 0,
      "rear_port_count": 0,
      "virtual_chassis": null,
      "device_bay_count": 0,
      "front_port_count": 0,
      "module_bay_count": 0,
      "power_port_count": 0,
      "console_port_count": 0,
      "local_context_data": null,
      "power_outlet_count": 0,
      "inventory_item_count": 0,
      "console_server_port_count": 0
    },
    "postchange_data": {
      "face": "front",
      "name": "PP:B117",
      "rack": 41,
      "role": 6,
      "site": 21,
      "tags": [],
      "oob_ip": null,
      "serial": "",
      "status": "active",
      "tenant": 13,
      "airflow": "",
      "cluster": null,
      "created": "2021-04-02T00:00:00Z",
      "comments": "",
      "latitude": null,
      "location": null,
      "platform": null,
      "position": "37.0",
      "asset_tag": null,
      "longitude": null,
      "description": "brekekekeke",
      "device_type": 11,
      "primary_ip4": null,
      "primary_ip6": null,
      "vc_position": null,
      "vc_priority": null,
      "last_updated": "2023-12-22T10:44:14.797Z",
      "custom_fields": {},
      "config_template": null,
      "interface_count": 0,
      "rear_port_count": 0,
      "virtual_chassis": null,
      "device_bay_count": 0,
      "front_port_count": 0,
      "module_bay_count": 0,
      "power_port_count": 0,
      "console_port_count": 0,
      "local_context_data": null,
      "power_outlet_count": 0,
      "inventory_item_count": 0,
      "console_server_port_count": 0
    }
  }
},
{
  "model": "extras.objectchange",
  "pk": 2,
  "fields": {
    "time": "2024-01-05T12:32:02.703Z",
    "user": [
      "admin"
    ],
    "user_name": "admin",
    "request_id": "a6bb56b7-6324-45ae-b80e-f34431e92747",
    "action": "update",
    "changed_object_type": [
      "tenancy",
      "tenant"
    ],
    "changed_object_id": 7,
    "related_object_type": null,
    "related_object_id": null,
    "object_repr": "Cyberdyne Systems",
    "prechange_data": {
      "name": "Cyberdyne Systems",
      "slug": "cyberdyne",
      "tags": [],
      "group": 1,
      "created": "2020-12-19T00:00:00Z",
      "comments": "",
      "description": "",
      "last_updated": "2020-12-30T18:43:27.449Z",
      "custom_fields": {
        "cust_id": "CYB01"
      }
    },
    "postchange_data": {
      "name": "Cyberdyne Systems",
      "slug": "cyberdyne",
      "tags": [],
      "group": 1,
      "created": "2020-12-19T00:00:00Z",
      "comments": "",
      "description": "Test description",
      "last_updated": "2024-01-05T12:32:02.695Z",
      "custom_fields": {
        "cust_id": "CYB01"
      }
    }
  }
},
{
  "model": "extras.objectchange",
  "pk": 3,
  "fields": {
    "time": "2024-01-05T12:32:23.219Z",
    "user": [
      "admin"
    ],
    "user_name": "admin",
    "request_id": "58cc5d3f-7fb7-43a0-b987-65e0056e4690",
    "action": "update",
    "changed_object_type": [
      "tenancy",
      "tenant"
    ],
    "changed_object_id": 7,
    "related_object_type": null,
    "related_object_id": null,
    "object_repr": "Cyberdyne Systems",
    "prechange_data": {
      "name": "Cyberdyne Systems",
      "slug": "cyberdyne",
      "tags": [],
      "group": 1,
      "created": "2020-12-19T00:00:00Z",
      "comments": "",
      "description": "Test description",
      "last_updated": "2024-01-05T12:32:02.695Z",
      "custom_fields": {
        "cust_id": "CYB01"
      }
    },
    "postchange_data": {
      "name": "Cyberdyne Systems",
      "slug": "cyberdyne",
      "tags": [],
      "group": 1,
      "created": "2020-12-19T00:00:00Z",
      "comments": "",
      "description": "Another test description",
      "last_updated": "2024-01-05T12:32:23.202Z",
      "custom_fields": {
        "cust_id": "CYB01"
      }
    }
  }
},
{
  "model": "extras.objectchange",
  "pk": 4,
  "fields": {
    "time": "2024-01-05T12:32:42.591Z",
    "user": [
      "admin"
    ],
    "user_name": "admin",
    "request_id": "7465f726-b405-44ad-a3a8-69ebd3f08ebb",
    "action": "update",
    "changed_object_type": [
      "tenancy",
      "tenant"
    ],
    "changed_object_id": 5,
    "related_object_type": null,
    "related_object_id": null,
    "object_repr": "Dunder-Mifflin, Inc.",
    "prechange_data": {
      "name": "Dunder-Mifflin, Inc.",
      "slug": "dunder-mifflin",
      "tags": [],
      "group": 1,
      "created": "2020-12-19T00:00:00Z",
      "comments": "",
      "description": "",
      "last_updated": "2020-12-30T18:43:27.515Z",
      "custom_fields": {
        "cust_id": "DMI01"
      }
    },
    "postchange_data": {
      "name": "Dunder-Mifflin, Inc.",
      "slug": "dunder-mifflin",
      "tags": [],
      "group": 1,
      "created": "2020-12-19T00:00:00Z",
      "comments": "",
      "description": "Test description",
      "last_updated": "2024-01-05T12:32:42.577Z",
      "custom_fields": {
        "cust_id": "DMI01"
      }
    }
  }
},
{
  "model": "extras.objectchange",
  "pk": 5,
  "fields": {
    "time": "2024-01-22T08:22:44.605Z",
    "user": [
      "admin"
    ],
    "user_name": "admin",
    "request_id": "41d09078-2f97-4b1c-ad0a-f9b5ad7f3001",
    "action": "create",
    "changed_object_type": [
      "extras",
      "journalentry"
    ],
    "changed_object_id": 1,
    "related_object_type": null,
    "related_object_id": null,
    "object_repr": "2024-01-22 08:22 (Info)",
    "prechange_data": null,
    "postchange_data": {
      "kind": "info",
      "tags": [],
      "created": "2024-01-22T08:22:44.596Z",
      "comments": "This is testing info journal entry 1",
      "created_by": 1,
      "last_updated": "2024-01-22T08:22:44.596Z",
      "custom_fields": {},
      "assigned_object_id": 5,
      "assigned_object_type": 110
    }
  }
},
{
  "model": "extras.objectchange",
  "pk": 6,
  "fields": {
    "time": "2024-01-22T08:32:30.391Z",
    "user": [
      "admin"
    ],
    "user_name": "admin",
    "request_id": "ffeceb1a-b607-458e-b132-a9b158ae1de4",
    "action": "create",
    "changed_object_type": [
      "extras",
      "journalentry"
    ],
    "changed_object_id": 2,
    "related_object_type": null,
    "related_object_id": null,
    "object_repr": "2024-01-22 08:32 ()",
    "prechange_data": null,
    "postchange_data": {
      "kind": "",
      "tags": [],
      "created": "2024-01-22T08:32:30.376Z",
      "comments": "This is testing info journal entry 2\r\n\r\nMulti-line entry.",
      "created_by": 1,
      "last_updated": "2024-01-22T08:32:30.376Z",
      "custom_fields": {},
      "assigned_object_id": 5,
      "assigned_object_type": 110
    }
  }
},
{
  "model": "extras.objectchange",
  "pk": 7,
  "fields": {
    "time": "2024-01-23T08:21:41.372Z",
    "user": [
      "admin"
    ],
    "user_name": "admin",
    "request_id": "a8dc8a1a-3042-4e66-a7e4-4543b38ef47f",
    "action": "create",
    "changed_object_type": [
      "ipam",
      "fhrpgroup"
    ],
    "changed_object_id": 1,
    "related_object_type": null,
    "related_object_id": null,
    "object_repr": "Test FHR Group VRRPv3: 2",
    "prechange_data": null,
    "postchange_data": {
      "name": "Test FHR Group",
      "tags": [
        "Bravo"
      ],
      "created": "2024-01-23T08:21:41.353Z",
      "auth_key": "",
      "comments": "FHR Group Comments",
      "group_id": 2,
      "protocol": "vrrp3",
      "auth_type": "md5",
      "description": "FHR Group Description",
      "last_updated": "2024-01-23T08:21:41.353Z",
      "custom_fields": {}
    }
  }
},
{
  "model": "extras.objectchange",
  "pk": 8,
  "fields": {
    "time": "2024-02-13T11:36:15.528Z",
    "user": [
      "admin"
    ],
    "user_name": "admin",
    "request_id": "6c2fd529-f8d5-45e4-ac14-0967b5e94b4d",
    "action": "create",
    "changed_object_type": [
      "extras",
      "customfieldchoiceset"
    ],
    "changed_object_id": 1,
    "related_object_type": null,
    "related_object_id": null,
    "object_repr": "DeviceChoiceSet",
    "prechange_data": null,
    "postchange_data": {
      "name": "DeviceChoiceSet",
      "created": "2024-02-13T11:36:15.523Z",
      "description": "",
      "base_choices": "",
      "last_updated": "2024-02-13T11:36:15.523Z",
      "extra_choices": "[\"[\\\"Choice 1\\\", \\\"Choice 1\\\"]\", \"[\\\"Choice 2\\\", \\\"Choice 2\\\"]\", \"[\\\"Choice 3\\\", \\\"Choice 3\\\"]\"]",
      "order_alphabetically": false
    }
  }
},
{
  "model": "extras.objectchange",
  "pk": 9,
  "fields": {
    "time": "2024-02-13T11:37:46.985Z",
    "user": [
      "admin"
    ],
    "user_name": "admin",
    "request_id": "2b2ea50d-7b11-47d8-b3ab-6df841029284",
    "action": "create",
    "changed_object_type": [
      "extras",
      "customfield"
    ],
    "changed_object_id": 2,
    "related_object_type": null,
    "related_object_id": null,
    "object_repr": "Device Custom Choices",
    "prechange_data": null,
    "postchange_data": {
      "name": "device_custom_choices",
      "type": "select",
      "label": "Device Custom Choices",
      "weight": 100,
      "created": "2024-02-13T11:37:46.980Z",
      "default": null,
      "required": false,
      "choice_set": 1,
      "group_name": "",
      "description": "",
      "object_type": null,
      "filter_logic": "loose",
      "is_cloneable": false,
      "last_updated": "2024-02-13T11:37:46.980Z",
      "content_types": [
        32
      ],
      "search_weight": 1000,
      "ui_visibility": "read-write",
      "validation_regex": "",
      "validation_maximum": null,
      "validation_minimum": null
    }
  }
},
{
  "model": "extras.objectchange",
  "pk": 10,
  "fields": {
    "time": "2024-02-14T12:20:27.089Z",
    "user": [
      "admin"
    ],
    "user_name": "admin",
    "request_id": "dad49be5-88ef-4de1-a061-d22e7f3201e3",
    "action": "create",
    "changed_object_type": [
      "dcim",
      "devicerole"
    ],
    "changed_object_id": 1,
    "related_object_type": null,
    "related_object_id": null,
    "object_repr": "Default Device Role",
    "prechange_data": null,
    "postchange_data": {
      "name": "Default Device Role",
      "slug": "default-device-role",
      "tags": [],
      "color": "9e9e9e",
      "created": "2024-02-14T12:20:27.082Z",
      "vm_role": true,
      "description": "",
      "last_updated": "2024-02-14T12:20:27.082Z",
      "custom_fields": {},
      "config_template": null
    }
  }
},
{
  "model": "extras.objectchange",
  "pk": 11,
  "fields": {
    "time": "2024-02-14T12:20:59.512Z",
    "user": [
      "admin"
    ],
    "user_name": "admin",
    "request_id": "f9d04078-9df0-47b4-b993-3293aac3af82",
    "action": "create",
    "changed_object_type": [
      "dcim",
      "manufacturer"
    ],
    "changed_object_id": 1,
    "related_object_type": null,
    "related_object_id": null,
    "object_repr": "Manufacturer",
    "prechange_data": null,
    "postchange_data": {
      "name": "Manufacturer",
      "slug": "manufacturer",
      "tags": [],
      "created": "2024-02-14T12:20:59.505Z",
      "description": "",
      "last_updated": "2024-02-14T12:20:59.505Z",
      "custom_fields": {}
    }
  }
},
{
  "model": "extras.objectchange",
  "pk": 12,
  "fields": {
    "time": "2024-02-14T12:21:37.925Z",
    "user": [
      "admin"
    ],
    "user_name": "admin",
    "request_id": "f5047a81-7397-4eed-a293-87cfc38f05f6",
    "action": "create",
    "changed_object_type": [
      "dcim",
      "devicetype"
    ],
    "changed_object_id": 1,
    "related_object_type": null,
    "related_object_id": null,
    "object_repr": "Device Model",
    "prechange_data": null,
    "postchange_data": {
      "slug": "device-model",
      "tags": [],
      "model": "Device Model",
      "weight": null,
      "airflow": "",
      "created": "2024-02-14T12:21:37.922Z",
      "comments": "",
      "u_height": "1",
      "rear_image": "",
      "description": "",
      "front_image": "",
      "part_number": "",
      "weight_unit": "",
      "last_updated": "2024-02-14T12:21:37.922Z",
      "manufacturer": 1,
      "custom_fields": {},
      "is_full_depth": true,
      "subdevice_role": "",
      "default_platform": null,
      "interface_template_count": 0,
      "rear_port_template_count": 0,
      "device_bay_template_count": 0,
      "front_port_template_count": 0,
      "module_bay_template_count": 0,
      "power_port_template_count": 0,
      "console_port_template_count": 0,
      "power_outlet_template_count": 0,
      "inventory_item_template_count": 0,
      "console_server_port_template_count": 0
    }
  }
},
{
  "model": "extras.objectchange",
  "pk": 13,
  "fields": {
    "time": "2024-02-14T12:22:26.208Z",
    "user": [
      "admin"
    ],
    "user_name": "admin",
    "request_id": "51ffe8d4-8ad1-4e19-ad2d-4b3ab46a6048",
    "action": "create",
    "changed_object_type": [
      "dcim",
      "site"
    ],
    "changed_object_id": 1,
    "related_object_type": null,
    "related_object_id": null,
    "object_repr": "Site 1",
    "prechange_data": null,
    "postchange_data": {
      "asns": [],
      "name": "Site 1",
      "slug": "site-1",
      "tags": [],
      "group": null,
      "region": null,
      "status": "active",
      "tenant": null,
      "created": "2024-02-14T12:22:26.202Z",
      "comments": "",
      "facility": "",
      "latitude": null,
      "longitude": null,
      "time_zone": null,
      "description": "",
      "last_updated": "2024-02-14T12:22:26.202Z",
      "custom_fields": {},
      "physical_address": "",
      "shipping_address": ""
    }
  }
},
{
  "model": "extras.objectchange",
  "pk": 14,
  "fields": {
    "time": "2024-02-14T12:22:40.704Z",
    "user": [
      "admin"
    ],
    "user_name": "admin",
    "request_id": "7981ca97-ce3c-4381-88f5-b960e3116e7b",
    "action": "create",
    "changed_object_type": [
      "dcim",
      "device"
    ],
    "changed_object_id": 1,
    "related_object_type": null,
    "related_object_id": null,
    "object_repr": "Device 1",
    "prechange_data": null,
    "postchange_data": {
      "face": "",
      "name": "Device 1",
      "rack": null,
      "role": 1,
      "site": 1,
      "tags": [],
      "oob_ip": null,
      "serial": "",
      "status": "active",
      "tenant": null,
      "airflow": "",
      "cluster": null,
      "created": "2024-02-14T12:22:40.699Z",
      "comments": "",
      "latitude": null,
      "location": null,
      "platform": null,
      "position": null,
      "asset_tag": null,
      "longitude": null,
      "description": "",
      "device_type": 1,
      "primary_ip4": null,
      "primary_ip6": null,
      "vc_position": null,
      "vc_priority": null,
      "last_updated": "2024-02-14T12:22:40.699Z",
      "custom_fields": {
        "device_custom_choices": null
      },
      "config_template": null,
      "interface_count": 0,
      "rear_port_count": 0,
      "virtual_chassis": null,
      "device_bay_count": 0,
      "front_port_count": 0,
      "module_bay_count": 0,
      "power_port_count": 0,
      "console_port_count": 0,
      "local_context_data": null,
      "power_outlet_count": 0,
      "inventory_item_count": 0,
      "console_server_port_count": 0
    }
  }
},
{
  "model": "extras.objectchange",
  "pk": 15,
  "fields": {
    "time": "2024-02-14T12:23:00.285Z",
    "user": [
      "admin"
    ],
    "user_name": "admin",
    "request_id": "5f62eec4-5501-443d-ba6d-7fdeabc6b00e",
    "action": "update",
    "changed_object_type": [
      "dcim",
      "device"
    ],
    "changed_object_id": 1,
    "related_object_type": null,
    "related_object_id": null,
    "object_repr": "Device 1",
    "prechange_data": {
      "face": "",
      "name": "Device 1",
      "rack": null,
      "role": 1,
      "site": 1,
      "tags": [],
      "oob_ip": null,
      "serial": "",
      "status": "active",
      "tenant": null,
      "airflow": "",
      "cluster": null,
      "created": "2024-02-14T12:22:40.699Z",
      "comments": "",
      "latitude": null,
      "location": null,
      "platform": null,
      "position": null,
      "asset_tag": null,
      "longitude": null,
      "description": "",
      "device_type": 1,
      "primary_ip4": null,
      "primary_ip6": null,
      "vc_position": null,
      "vc_priority": null,
      "last_updated": "2024-02-14T12:22:40.699Z",
      "custom_fields": {
        "device_custom_choices": null
      },
      "config_template": null,
      "interface_count": 0,
      "rear_port_count": 0,
      "virtual_chassis": null,
      "device_bay_count": 0,
      "front_port_count": 0,
      "module_bay_count": 0,
      "power_port_count": 0,
      "console_port_count": 0,
      "local_context_data": null,
      "power_outlet_count": 0,
      "inventory_item_count": 0,
      "console_server_port_count": 0
    },
    "postchange_data": {
      "face": "",
      "name": "Device 1",
      "rack": null,
      "role": 1,
      "site": 1,
      "tags": [],
      "oob_ip": null,
      "serial": "",
      "status": "active",
      "tenant": null,
      "airflow": "",
      "cluster": null,
      "created": "2024-02-14T12:22:40.699Z",
      "comments": "",
      "latitude": null,
      "location": null,
      "platform": null,
      "position": null,
      "asset_tag": null,
      "longitude": null,
      "description": "",
      "device_type": 1,
      "primary_ip4": null,
      "primary_ip6": null,
      "vc_position": null,
      "vc_priority": null,
      "last_updated": "2024-02-14T12:23:00.279Z",
      "custom_fields": {
        "device_custom_choices": "Choice 1"
      },
      "config_template": null,
      "interface_count": 0,
      "rear_port_count": 0,
      "virtual_chassis": null,
      "device_bay_count": 0,
      "front_port_count": 0,
      "module_bay_count": 0,
      "power_port_count": 0,
      "console_port_count": 0,
      "local_context_data": null,
      "power_outlet_count": 0,
      "inventory_item_count": 0,
      "console_server_port_count": 0
    }
  }
},
{
  "model": "extras.objectchange",
  "pk": 16,
  "fields": {
    "time": "2024-02-15T09:18:48.431Z",
    "user": [
      "admin"
    ],
    "user_name": "admin",
    "request_id": "32b09099-5c9a-4c38-927e-028784ffc51e",
    "action": "create",
    "changed_object_type": [
      "dcim",
      "devicetype"
    ],
    "changed_object_id": 2,
    "related_object_type": null,
    "related_object_id": null,
    "object_repr": "Half U Device Type",
    "prechange_data": null,
    "postchange_data": {
      "slug": "half-u-device-type",
      "tags": [],
      "model": "Half U Device Type",
      "weight": null,
      "airflow": "",
      "created": "2024-02-15T09:18:48.416Z",
      "comments": "",
      "u_height": "0.5",
      "rear_image": "",
      "description": "",
      "front_image": "",
      "part_number": "",
      "weight_unit": "",
      "last_updated": "2024-02-15T09:18:48.416Z",
      "manufacturer": 1,
      "custom_fields": {},
      "is_full_depth": true,
      "subdevice_role": "",
      "default_platform": null,
      "interface_template_count": 0,
      "rear_port_template_count": 0,
      "device_bay_template_count": 0,
      "front_port_template_count": 0,
      "module_bay_template_count": 0,
      "power_port_template_count": 0,
      "console_port_template_count": 0,
      "power_outlet_template_count": 0,
      "inventory_item_template_count": 0,
      "console_server_port_template_count": 0
    }
  }
},
{
  "model": "extras.objectchange",
  "pk": 17,
  "fields": {
    "time": "2024-02-15T09:19:04.522Z",
    "user": [
      "admin"
    ],
    "user_name": "admin",
    "request_id": "e5eeeeae-c5d4-41c0-92e5-b965c6058467",
    "action": "create",
    "changed_object_type": [
      "dcim",
      "device"
    ],
    "changed_object_id": 2,
    "related_object_type": null,
    "related_object_id": null,
    "object_repr": "Half U Device",
    "prechange_data": null,
    "postchange_data": {
      "face": "",
      "name": "Half U Device",
      "rack": null,
      "role": 1,
      "site": 1,
      "tags": [],
      "oob_ip": null,
      "serial": "",
      "status": "active",
      "tenant": null,
      "airflow": "",
      "cluster": null,
      "created": "2024-02-15T09:19:04.514Z",
      "comments": "",
      "latitude": null,
      "location": null,
      "platform": null,
      "position": null,
      "asset_tag": null,
      "longitude": null,
      "description": "",
      "device_type": 2,
      "primary_ip4": null,
      "primary_ip6": null,
      "vc_position": null,
      "vc_priority": null,
      "last_updated": "2024-02-15T09:19:04.514Z",
      "custom_fields": {
        "device_custom_choices": null
      },
      "config_template": null,
      "interface_count": 0,
      "rear_port_count": 0,
      "virtual_chassis": null,
      "device_bay_count": 0,
      "front_port_count": 0,
      "module_bay_count": 0,
      "power_port_count": 0,
      "console_port_count": 0,
      "local_context_data": null,
      "power_outlet_count": 0,
      "inventory_item_count": 0,
      "console_server_port_count": 0
    }
  }
},
{
  "model": "extras.objectchange",
  "pk": 18,
  "fields": {
    "time": "2024-02-15T11:19:42.203Z",
    "user": [
      "admin"
    ],
    "user_name": "admin",
    "request_id": "1421b953-f011-4bc0-9783-8951cc5d6779",
    "action": "create",
    "changed_object_type": [
      "extras",
      "customfield"
    ],
    "changed_object_id": 3,
    "related_object_type": null,
    "related_object_id": null,
    "object_repr": "Device Custom Object",
    "prechange_data": null,
    "postchange_data": {
      "name": "device_custom_object",
      "type": "object",
      "label": "Device Custom Object",
      "weight": 100,
      "created": "2024-02-15T11:19:42.197Z",
      "default": null,
      "required": false,
      "choice_set": null,
      "group_name": "",
      "description": "",
      "object_type": 32,
      "filter_logic": "loose",
      "is_cloneable": false,
      "last_updated": "2024-02-15T11:19:42.197Z",
      "content_types": [
        32
      ],
      "search_weight": 1000,
      "ui_visibility": "read-write",
      "validation_regex": "",
      "validation_maximum": null,
      "validation_minimum": null
    }
  }
},
{
  "model": "extras.objectchange",
  "pk": 19,
  "fields": {
    "time": "2024-02-15T11:45:02.196Z",
    "user": [
      "admin"
    ],
    "user_name": "admin",
    "request_id": "0b51593b-629e-4eca-a203-8bf82c1ffc1d",
    "action": "update",
    "changed_object_type": [
      "dcim",
      "device"
    ],
    "changed_object_id": 1,
    "related_object_type": null,
    "related_object_id": null,
    "object_repr": "Device 1",
    "prechange_data": {
      "face": "",
      "name": "Device 1",
      "rack": null,
      "role": 1,
      "site": 1,
      "tags": [],
      "oob_ip": null,
      "serial": "",
      "status": "active",
      "tenant": null,
      "airflow": "",
      "cluster": null,
      "created": "2024-02-14T12:22:40.699Z",
      "comments": "",
      "latitude": null,
      "location": null,
      "platform": null,
      "position": null,
      "asset_tag": null,
      "longitude": null,
      "description": "",
      "device_type": 1,
      "primary_ip4": null,
      "primary_ip6": null,
      "vc_position": null,
      "vc_priority": null,
      "last_updated": "2024-02-14T12:23:00.279Z",
      "custom_fields": {
        "device_custom_object": null,
        "device_custom_choices": "Choice 1"
      },
      "config_template": null,
      "interface_count": 0,
      "rear_port_count": 0,
      "virtual_chassis": null,
      "device_bay_count": 0,
      "front_port_count": 0,
      "module_bay_count": 0,
      "power_port_count": 0,
      "console_port_count": 0,
      "local_context_data": null,
      "power_outlet_count": 0,
      "inventory_item_count": 0,
      "console_server_port_count": 0
    },
    "postchange_data": {
      "face": "",
      "name": "Device 1",
      "rack": null,
      "role": 1,
      "site": 1,
      "tags": [],
      "oob_ip": null,
      "serial": "",
      "status": "active",
      "tenant": null,
      "airflow": "",
      "cluster": null,
      "created": "2024-02-14T12:22:40.699Z",
      "comments": "",
      "latitude": null,
      "location": null,
      "platform": null,
      "position": null,
      "asset_tag": null,
      "longitude": null,
      "description": "",
      "device_type": 1,
      "primary_ip4": null,
      "primary_ip6": null,
      "vc_position": null,
      "vc_priority": null,
      "last_updated": "2024-02-15T11:45:02.188Z",
      "custom_fields": {
        "device_custom_object": 2,
        "device_custom_choices": "Choice 1"
      },
      "config_template": null,
      "interface_count": 0,
      "rear_port_count": 0,
      "virtual_chassis": null,
      "device_bay_count": 0,
      "front_port_count": 0,
      "module_bay_count": 0,
      "power_port_count": 0,
      "console_port_count": 0,
      "local_context_data": null,
      "power_outlet_count": 0,
      "inventory_item_count": 0,
      "console_server_port_count": 0
    }
  }
},
{
  "model": "extras.objectchange",
  "pk": 20,
  "fields": {
    "time": "2024-02-21T12:42:11.600Z",
    "user": [
      "admin"
    ],
    "user_name": "admin",
    "request_id": "817e9493-eb01-4d05-98f8-a184ef768635",
    "action": "create",
    "changed_object_type": [
      "ipam",
      "prefix"
    ],
    "changed_object_id": 1,
    "related_object_type": null,
    "related_object_id": null,
    "object_repr": "127.0.0.0/8",
    "prechange_data": null,
    "postchange_data": {
      "vrf": null,
      "role": null,
      "site": null,
      "tags": [],
      "vlan": null,
      "prefix": "127.0.0.0/8",
      "status": "active",
      "tenant": null,
      "created": "2024-02-21T12:42:11.589Z",
      "is_pool": false,
      "comments": "",
      "description": "",
      "last_updated": "2024-02-21T12:42:11.589Z",
      "custom_fields": {},
      "mark_utilized": false
    }
  }
},
{
  "model": "extras.objectchange",
  "pk": 21,
  "fields": {
    "time": "2024-02-21T12:20:21.977Z",
    "user": [
      "admin"
    ],
    "user_name": "admin",
    "request_id": "b2840f34-f97c-467a-9846-4f64ff83a37a",
    "action": "create",
    "changed_object_type": [
      "ipam",
      "ipaddress"
    ],
    "changed_object_id": 1,
    "related_object_type": null,
    "related_object_id": null,
    "object_repr": "127.0.0.1/8",
    "prechange_data": null,
    "postchange_data": {
      "vrf": null,
      "role": "loopback",
      "tags": [],
      "status": "active",
      "tenant": null,
      "address": "127.0.0.1/8",
      "created": "2024-02-21T12:20:21.970Z",
      "comments": "",
      "dns_name": "",
      "nat_inside": null,
      "description": "",
      "last_updated": "2024-02-21T12:20:21.970Z",
      "custom_fields": {},
      "assigned_object_id": null,
      "assigned_object_type": null
    }
  }
},
{
  "model": "ipam.fhrpgroup",
  "pk": 1,
  "fields": {
    "created": "2024-01-23T08:21:41.353Z",
    "last_updated": "2024-01-23T08:21:41.353Z",
    "custom_field_data": {},
    "description": "FHR Group Description",
    "comments": "FHR Group Comments",
    "group_id": 2,
    "name": "Test FHR Group",
    "protocol": "vrrp3",
    "auth_type": "md5",
    "auth_key": ""
  }
},
{
<<<<<<< HEAD
  "model": "ipam.ipaddress",
  "pk": 1,
  "fields": {
    "created": "2024-02-21T12:20:21.970Z",
    "last_updated": "2024-02-21T12:41:44.081Z",
    "custom_field_data": {},
    "description": "",
    "comments": "",
    "address": "127.0.0.1/8",
    "vrf": null,
    "tenant": null,
    "status": "active",
    "role": "loopback",
    "assigned_object_type": null,
    "assigned_object_id": null,
    "nat_inside": null,
    "dns_name": ""
  }
},
{
  "model": "ipam.prefix",
  "pk": 1,
  "fields": {
    "created": "2024-02-21T12:42:11.589Z",
    "last_updated": "2024-02-21T12:42:11.589Z",
    "custom_field_data": {},
    "description": "",
    "comments": "",
    "prefix": "127.0.0.0/8",
    "site": null,
    "vrf": null,
    "tenant": null,
    "vlan": null,
    "status": "active",
    "role": null,
    "is_pool": false,
    "mark_utilized": false,
    "_depth": 0,
    "_children": 0
=======
  "model": "ipam.fhrpgroup",
  "pk": 2,
  "fields": {
    "created": "2024-01-23T08:21:41.353Z",
    "last_updated": "2024-01-23T08:21:41.353Z",
    "custom_field_data": {},
    "description": "",
    "comments": "",
    "group_id": 3,
    "name": "FHR Group clusterxl",
    "protocol": "clusterxl",
    "auth_type": "md5",
    "auth_key": ""
>>>>>>> bfdf7a0a
  }
},
{
  "model": "tenancy.tenant",
  "pk": 1,
  "fields": {
    "created": "2020-12-19T00:00:00Z",
    "last_updated": "2020-12-30T18:43:27.571Z",
    "custom_field_data": {
      "cust_id": "INI04"
    },
    "description": "",
    "comments": "",
    "name": "Initech",
    "slug": "initech",
    "group": 1
  }
},
{
  "model": "tenancy.tenant",
  "pk": 2,
  "fields": {
    "created": "2020-12-19T00:00:00Z",
    "last_updated": "2020-12-30T18:43:28.013Z",
    "custom_field_data": {
      "cust_id": "STR01"
    },
    "description": "",
    "comments": "",
    "name": "Strickland Propane",
    "slug": "strickland-propane",
    "group": 1
  }
},
{
  "model": "tenancy.tenant",
  "pk": 3,
  "fields": {
    "created": "2020-12-19T00:00:00Z",
    "last_updated": "2020-12-30T18:43:27.776Z",
    "custom_field_data": {
      "cust_id": "PPI02"
    },
    "description": "",
    "comments": "",
    "name": "Pied Piper",
    "slug": "pied-piper",
    "group": 1
  }
},
{
  "model": "tenancy.tenant",
  "pk": 4,
  "fields": {
    "created": "2020-12-19T00:00:00Z",
    "last_updated": "2020-12-30T18:43:27.927Z",
    "custom_field_data": {
      "cust_id": "STA03"
    },
    "description": "",
    "comments": "",
    "name": "Stark Industries",
    "slug": "stark-industries",
    "group": 1
  }
},
{
  "model": "tenancy.tenant",
  "pk": 5,
  "fields": {
    "created": "2020-12-19T00:00:00Z",
    "last_updated": "2024-01-05T12:32:42.577Z",
    "custom_field_data": {
      "cust_id": "DMI01"
    },
    "description": "Test description",
    "comments": "",
    "name": "Dunder-Mifflin, Inc.",
    "slug": "dunder-mifflin",
    "group": 1
  }
},
{
  "model": "tenancy.tenant",
  "pk": 6,
  "fields": {
    "created": "2020-12-19T00:00:00Z",
    "last_updated": "2020-12-30T18:43:28.158Z",
    "custom_field_data": {
      "cust_id": "WAY01"
    },
    "description": "",
    "comments": "",
    "name": "Wayne Enterprises",
    "slug": "wayne-enterprises",
    "group": 1
  }
},
{
  "model": "tenancy.tenant",
  "pk": 7,
  "fields": {
    "created": "2020-12-19T00:00:00Z",
    "last_updated": "2024-01-05T12:32:23.202Z",
    "custom_field_data": {
      "cust_id": "CYB01"
    },
    "description": "Another test description",
    "comments": "",
    "name": "Cyberdyne Systems",
    "slug": "cyberdyne",
    "group": 1
  }
},
{
  "model": "tenancy.tenant",
  "pk": 8,
  "fields": {
    "created": "2020-12-19T00:00:00Z",
    "last_updated": "2020-12-30T18:43:28.103Z",
    "custom_field_data": {
      "cust_id": "UMB01"
    },
    "description": "",
    "comments": "",
    "name": "Umbrella Corporation",
    "slug": "umbrella",
    "group": 1
  }
},
{
  "model": "tenancy.tenant",
  "pk": 9,
  "fields": {
    "created": "2020-12-19T00:00:00Z",
    "last_updated": "2020-12-30T18:43:27.631Z",
    "custom_field_data": {
      "cust_id": "YKY01"
    },
    "description": "",
    "comments": "",
    "name": "Nakatomi Corportation",
    "slug": "nakatomi",
    "group": 1
  }
},
{
  "model": "tenancy.tenant",
  "pk": 10,
  "fields": {
    "created": "2021-03-10T00:00:00Z",
    "last_updated": "2021-03-10T20:44:16.078Z",
    "custom_field_data": {
      "cust_id": ""
    },
    "description": "",
    "comments": "",
    "name": "Jimbob's Banking & Trust",
    "slug": "jimbobs-banking-trust",
    "group": 1
  }
},
{
  "model": "tenancy.tenant",
  "pk": 13,
  "fields": {
    "created": "2021-04-02T00:00:00Z",
    "last_updated": "2021-04-02T16:46:50.851Z",
    "custom_field_data": {
      "cust_id": ""
    },
    "description": "",
    "comments": "",
    "name": "NC State University",
    "slug": "nc-state",
    "group": 1
  }
},
{
  "model": "tenancy.tenantgroup",
  "pk": 1,
  "fields": {
    "created": "2020-12-19T00:00:00Z",
    "last_updated": "2020-12-19T02:43:53.309Z",
    "custom_field_data": {},
    "parent": null,
    "description": "",
    "name": "Customers",
    "slug": "customers",
    "lft": 1,
    "rght": 2,
    "tree_id": 1,
    "level": 0
  }
},
{
  "model": "users.objectpermission",
  "pk": 1,
  "fields": {
    "name": "Test Permission",
    "description": "",
    "enabled": true,
    "actions": "[\"view\"]",
    "constraints": null,
    "object_types": [
      [
        "extras",
        "script"
      ]
    ],
    "groups": [],
    "users": [
      [
        "admin"
      ]
    ]
  }
}
]<|MERGE_RESOLUTION|>--- conflicted
+++ resolved
@@ -2646,7 +2646,22 @@
   }
 },
 {
-<<<<<<< HEAD
+  "model": "ipam.fhrpgroup",
+  "pk": 2,
+  "fields": {
+    "created": "2024-01-23T08:21:41.353Z",
+    "last_updated": "2024-01-23T08:21:41.353Z",
+    "custom_field_data": {},
+    "description": "",
+    "comments": "",
+    "group_id": 3,
+    "name": "FHR Group clusterxl",
+    "protocol": "clusterxl",
+    "auth_type": "md5",
+    "auth_key": ""
+  }
+},
+{
   "model": "ipam.ipaddress",
   "pk": 1,
   "fields": {
@@ -2686,21 +2701,6 @@
     "mark_utilized": false,
     "_depth": 0,
     "_children": 0
-=======
-  "model": "ipam.fhrpgroup",
-  "pk": 2,
-  "fields": {
-    "created": "2024-01-23T08:21:41.353Z",
-    "last_updated": "2024-01-23T08:21:41.353Z",
-    "custom_field_data": {},
-    "description": "",
-    "comments": "",
-    "group_id": 3,
-    "name": "FHR Group clusterxl",
-    "protocol": "clusterxl",
-    "auth_type": "md5",
-    "auth_key": ""
->>>>>>> bfdf7a0a
   }
 },
 {
