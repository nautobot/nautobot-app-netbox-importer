--- conflicted
+++ resolved
@@ -1,10 +1,6 @@
 = Import Summary: ==================================================================================
 - DiffSync Summary: --------------------------------------------------------------------------------
-<<<<<<< HEAD
-create: 65
-=======
-create: 59
->>>>>>> bfdf7a0a
+create: 66
 update: 0
 delete: 0
 no-change: 0
@@ -26,14 +22,10 @@
 extras.journalentry: 2
 extras.objectchange: 20
 extras.status: 2
-<<<<<<< HEAD
-ipam.fhrpgroup: 1
+ipam.fhrpgroup: 2
 ipam.ipaddress: 1
 ipam.prefix: 1
 ipam.role: 1
-=======
-ipam.fhrpgroup: 2
->>>>>>> bfdf7a0a
 tenancy.tenant: 11
 tenancy.tenantgroup: 1
 users.objectpermission: 1
@@ -194,7 +186,7 @@
 mounting_depth => NO IMPORTER => NO TARGET
 name => value_importer => name (CharField)
 outer_depth => integer_importer => outer_depth (PositiveSmallIntegerField)
-outer_unit => value_importer => outer_unit (CharField)
+outer_unit => choice_importer => outer_unit (CharField)
 outer_width => integer_importer => outer_width (PositiveSmallIntegerField)
 role => role_importer => role_id (RoleField)
 serial => value_importer => serial (CharField)
@@ -202,11 +194,11 @@
 starting_unit => NO IMPORTER => NO TARGET
 status => status_importer => status_id (StatusField)
 tenant => relation_importer => tenant_id (ForeignKey)
-type => value_importer => type (CharField)
+type => choice_importer => type (CharField)
 u_height => integer_importer => u_height (PositiveSmallIntegerField)
 weight => NO IMPORTER => NO TARGET
 weight_unit => NO IMPORTER => NO TARGET
-width => integer_importer => width (PositiveSmallIntegerField)
+width => choice_importer => width (PositiveSmallIntegerField)
 * dcim.rackrole => extras.role *********************************************************************
 color => value_importer => color (CharField)
 created => datetime_importer => created (DateTimeField)
@@ -294,8 +286,7 @@
 id => uid_from_data => id (UUIDField)
 last_updated => Disabled with reason: Last updated field is updated with each write
 name => value_importer => name (CharField)
-<<<<<<< HEAD
-protocol => value_importer => protocol (CharField)
+protocol => fallback_importer => protocol (CharField)
 * ipam.ipaddress => ipam.ipaddress *****************************************************************
 address => value_importer => address (Property)
 assigned_object_id => NO IMPORTER => NO TARGET
@@ -330,9 +321,6 @@
 tenant => relation_importer => tenant_id (ForeignKey)
 vlan => relation_importer => vlan_id (ForeignKey)
 vrf => NO IMPORTER => NO TARGET
-=======
-protocol => fallback_importer => protocol (CharField)
->>>>>>> bfdf7a0a
 * tenancy.tenant => tenancy.tenant *****************************************************************
 comments => value_importer => comments (TextField)
 created => datetime_importer => created (DateTimeField)
