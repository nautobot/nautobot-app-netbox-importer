--- conflicted
+++ resolved
@@ -39,11 +39,7 @@
     "3.4": 5870,
     "3.5": 5870,
     "3.6": 5870,
-<<<<<<< HEAD
-    "3.6.custom": 62,
-=======
-    "3.6.custom": 66,
->>>>>>> 880266f0
+    "3.6.custom": 67,
 }
 
 _EXPECTED_COUNTS = {}
@@ -151,13 +147,8 @@
     "extras.customfield": 3,
     "extras.customfieldchoice": 3,
     "extras.note": 2,
-<<<<<<< HEAD
     "extras.objectchange": 21,
-    "extras.role": 1,
-=======
-    "extras.objectchange": 20,
     "extras.role": 3,
->>>>>>> 880266f0
     "extras.status": 2,
     "ipam.ipaddress": 1,
     "ipam.prefix": 1,
