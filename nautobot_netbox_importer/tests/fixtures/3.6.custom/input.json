[
{
  "model": "auth.group",
  "fields": {
    "name": "Staff",
    "permissions": []
  }
},
{
  "model": "auth.user",
  "fields": {
    "password": "pbkdf2_sha256$600000$Q2GGLCelSTFx7I1KlhVayQ$SIsLg8jTvMWFSTUzaTCQFZxrXOS3Hr/flJatpCUxVIM=",
    "last_login": "2024-02-14T12:19:29.761Z",
    "is_superuser": true,
    "username": "admin",
    "first_name": "",
    "last_name": "",
    "email": "",
    "is_staff": true,
    "is_active": true,
    "date_joined": "2020-12-18T02:07:15.359Z",
    "groups": [],
    "user_permissions": []
  }
},
{
  "model": "auth.user",
  "fields": {
    "password": "pbkdf2_sha256$260000$gBi1K9FpA2NWj5dSvB6znV$zBALOmUvzUyYDaWRYLzVrRI1zG8h9Ad0gg7Qvg0v/UA=",
    "last_login": null,
    "is_superuser": false,
    "username": "alice",
    "first_name": "",
    "last_name": "",
    "email": "",
    "is_staff": false,
    "is_active": true,
    "date_joined": "2021-12-30T15:51:08Z",
    "groups": [
      [
        "Staff"
      ]
    ],
    "user_permissions": []
  }
},
{
  "model": "auth.user",
  "fields": {
    "password": "pbkdf2_sha256$260000$JgEVc44FdXaM95n6Be3n7Y$/F2wz5QMuE3N+d7y33pC3T3UAqbM48cJE9kvev+8bbk=",
    "last_login": null,
    "is_superuser": false,
    "username": "bob",
    "first_name": "",
    "last_name": "",
    "email": "",
    "is_staff": false,
    "is_active": true,
    "date_joined": "2021-12-30T15:51:16Z",
    "groups": [
      [
        "Staff"
      ]
    ],
    "user_permissions": []
  }
},
{
  "model": "auth.user",
  "fields": {
    "password": "pbkdf2_sha256$260000$0p4aoqQjuAqDTT7Bw38a3f$J1MJnsHPyQS5B/qZdiJwWqoVkolzklptsVvHwumSNxY=",
    "last_login": null,
    "is_superuser": false,
    "username": "charlie",
    "first_name": "",
    "last_name": "",
    "email": "",
    "is_staff": false,
    "is_active": true,
    "date_joined": "2021-12-30T15:51:22Z",
    "groups": [
      [
        "Staff"
      ]
    ],
    "user_permissions": []
  }
},
{
  "model": "auth.user",
  "fields": {
    "password": "pbkdf2_sha256$260000$GBsMoAampVW1SJXxqW2QST$M5K+Kg7Q1YHhvX8aJnlqVqQCoPYAodeVPiHGrD5kpqE=",
    "last_login": null,
    "is_superuser": false,
    "username": "danielle",
    "first_name": "",
    "last_name": "",
    "email": "",
    "is_staff": false,
    "is_active": true,
    "date_joined": "2021-12-30T15:51:40Z",
    "groups": [
      [
        "Staff"
      ]
    ],
    "user_permissions": []
  }
},
{
  "model": "auth.user",
  "fields": {
    "password": "pbkdf2_sha256$260000$OmfTtdffXUdO8KU20NV2st$SCU3bZf19U8QaovyDS/PY5joXvHllYUK7qULPxuoIsk=",
    "last_login": null,
    "is_superuser": false,
    "username": "edward",
    "first_name": "",
    "last_name": "",
    "email": "",
    "is_staff": false,
    "is_active": true,
    "date_joined": "2021-12-30T15:51:50Z",
    "groups": [
      [
        "Staff"
      ]
    ],
    "user_permissions": []
  }
},
{
  "model": "contenttypes.contenttype",
  "fields": {
    "app_label": "admin",
    "model": "logentry"
  }
},
{
  "model": "contenttypes.contenttype",
  "fields": {
    "app_label": "auth",
    "model": "permission"
  }
},
{
  "model": "contenttypes.contenttype",
  "fields": {
    "app_label": "auth",
    "model": "group"
  }
},
{
  "model": "contenttypes.contenttype",
  "fields": {
    "app_label": "auth",
    "model": "user"
  }
},
{
  "model": "contenttypes.contenttype",
  "fields": {
    "app_label": "contenttypes",
    "model": "contenttype"
  }
},
{
  "model": "contenttypes.contenttype",
  "fields": {
    "app_label": "sessions",
    "model": "session"
  }
},
{
  "model": "contenttypes.contenttype",
  "fields": {
    "app_label": "social_django",
    "model": "association"
  }
},
{
  "model": "contenttypes.contenttype",
  "fields": {
    "app_label": "social_django",
    "model": "code"
  }
},
{
  "model": "contenttypes.contenttype",
  "fields": {
    "app_label": "social_django",
    "model": "nonce"
  }
},
{
  "model": "contenttypes.contenttype",
  "fields": {
    "app_label": "social_django",
    "model": "usersocialauth"
  }
},
{
  "model": "contenttypes.contenttype",
  "fields": {
    "app_label": "social_django",
    "model": "partial"
  }
},
{
  "model": "contenttypes.contenttype",
  "fields": {
    "app_label": "taggit",
    "model": "tag"
  }
},
{
  "model": "contenttypes.contenttype",
  "fields": {
    "app_label": "taggit",
    "model": "taggeditem"
  }
},
{
  "model": "contenttypes.contenttype",
  "fields": {
    "app_label": "core",
    "model": "datasource"
  }
},
{
  "model": "contenttypes.contenttype",
  "fields": {
    "app_label": "core",
    "model": "datafile"
  }
},
{
  "model": "contenttypes.contenttype",
  "fields": {
    "app_label": "core",
    "model": "autosyncrecord"
  }
},
{
  "model": "contenttypes.contenttype",
  "fields": {
    "app_label": "core",
    "model": "managedfile"
  }
},
{
  "model": "contenttypes.contenttype",
  "fields": {
    "app_label": "core",
    "model": "job"
  }
},
{
  "model": "contenttypes.contenttype",
  "fields": {
    "app_label": "account",
    "model": "usertoken"
  }
},
{
  "model": "contenttypes.contenttype",
  "fields": {
    "app_label": "circuits",
    "model": "circuit"
  }
},
{
  "model": "contenttypes.contenttype",
  "fields": {
    "app_label": "circuits",
    "model": "circuittermination"
  }
},
{
  "model": "contenttypes.contenttype",
  "fields": {
    "app_label": "circuits",
    "model": "circuittype"
  }
},
{
  "model": "contenttypes.contenttype",
  "fields": {
    "app_label": "circuits",
    "model": "provider"
  }
},
{
  "model": "contenttypes.contenttype",
  "fields": {
    "app_label": "circuits",
    "model": "providernetwork"
  }
},
{
  "model": "contenttypes.contenttype",
  "fields": {
    "app_label": "circuits",
    "model": "provideraccount"
  }
},
{
  "model": "contenttypes.contenttype",
  "fields": {
    "app_label": "dcim",
    "model": "cable"
  }
},
{
  "model": "contenttypes.contenttype",
  "fields": {
    "app_label": "dcim",
    "model": "cablepath"
  }
},
{
  "model": "contenttypes.contenttype",
  "fields": {
    "app_label": "dcim",
    "model": "consoleport"
  }
},
{
  "model": "contenttypes.contenttype",
  "fields": {
    "app_label": "dcim",
    "model": "consoleporttemplate"
  }
},
{
  "model": "contenttypes.contenttype",
  "fields": {
    "app_label": "dcim",
    "model": "consoleserverport"
  }
},
{
  "model": "contenttypes.contenttype",
  "fields": {
    "app_label": "dcim",
    "model": "consoleserverporttemplate"
  }
},
{
  "model": "contenttypes.contenttype",
  "fields": {
    "app_label": "dcim",
    "model": "device"
  }
},
{
  "model": "contenttypes.contenttype",
  "fields": {
    "app_label": "dcim",
    "model": "devicebay"
  }
},
{
  "model": "contenttypes.contenttype",
  "fields": {
    "app_label": "dcim",
    "model": "devicebaytemplate"
  }
},
{
  "model": "contenttypes.contenttype",
  "fields": {
    "app_label": "dcim",
    "model": "devicerole"
  }
},
{
  "model": "contenttypes.contenttype",
  "fields": {
    "app_label": "dcim",
    "model": "devicetype"
  }
},
{
  "model": "contenttypes.contenttype",
  "fields": {
    "app_label": "dcim",
    "model": "frontport"
  }
},
{
  "model": "contenttypes.contenttype",
  "fields": {
    "app_label": "dcim",
    "model": "frontporttemplate"
  }
},
{
  "model": "contenttypes.contenttype",
  "fields": {
    "app_label": "dcim",
    "model": "interface"
  }
},
{
  "model": "contenttypes.contenttype",
  "fields": {
    "app_label": "dcim",
    "model": "interfacetemplate"
  }
},
{
  "model": "contenttypes.contenttype",
  "fields": {
    "app_label": "dcim",
    "model": "inventoryitem"
  }
},
{
  "model": "contenttypes.contenttype",
  "fields": {
    "app_label": "dcim",
    "model": "location"
  }
},
{
  "model": "contenttypes.contenttype",
  "fields": {
    "app_label": "dcim",
    "model": "manufacturer"
  }
},
{
  "model": "contenttypes.contenttype",
  "fields": {
    "app_label": "dcim",
    "model": "platform"
  }
},
{
  "model": "contenttypes.contenttype",
  "fields": {
    "app_label": "dcim",
    "model": "powerfeed"
  }
},
{
  "model": "contenttypes.contenttype",
  "fields": {
    "app_label": "dcim",
    "model": "poweroutlet"
  }
},
{
  "model": "contenttypes.contenttype",
  "fields": {
    "app_label": "dcim",
    "model": "poweroutlettemplate"
  }
},
{
  "model": "contenttypes.contenttype",
  "fields": {
    "app_label": "dcim",
    "model": "powerpanel"
  }
},
{
  "model": "contenttypes.contenttype",
  "fields": {
    "app_label": "dcim",
    "model": "powerport"
  }
},
{
  "model": "contenttypes.contenttype",
  "fields": {
    "app_label": "dcim",
    "model": "powerporttemplate"
  }
},
{
  "model": "contenttypes.contenttype",
  "fields": {
    "app_label": "dcim",
    "model": "rack"
  }
},
{
  "model": "contenttypes.contenttype",
  "fields": {
    "app_label": "dcim",
    "model": "rackreservation"
  }
},
{
  "model": "contenttypes.contenttype",
  "fields": {
    "app_label": "dcim",
    "model": "rackrole"
  }
},
{
  "model": "contenttypes.contenttype",
  "fields": {
    "app_label": "dcim",
    "model": "rearport"
  }
},
{
  "model": "contenttypes.contenttype",
  "fields": {
    "app_label": "dcim",
    "model": "rearporttemplate"
  }
},
{
  "model": "contenttypes.contenttype",
  "fields": {
    "app_label": "dcim",
    "model": "region"
  }
},
{
  "model": "contenttypes.contenttype",
  "fields": {
    "app_label": "dcim",
    "model": "site"
  }
},
{
  "model": "contenttypes.contenttype",
  "fields": {
    "app_label": "dcim",
    "model": "sitegroup"
  }
},
{
  "model": "contenttypes.contenttype",
  "fields": {
    "app_label": "dcim",
    "model": "virtualchassis"
  }
},
{
  "model": "contenttypes.contenttype",
  "fields": {
    "app_label": "dcim",
    "model": "moduletype"
  }
},
{
  "model": "contenttypes.contenttype",
  "fields": {
    "app_label": "dcim",
    "model": "modulebay"
  }
},
{
  "model": "contenttypes.contenttype",
  "fields": {
    "app_label": "dcim",
    "model": "module"
  }
},
{
  "model": "contenttypes.contenttype",
  "fields": {
    "app_label": "dcim",
    "model": "modulebaytemplate"
  }
},
{
  "model": "contenttypes.contenttype",
  "fields": {
    "app_label": "dcim",
    "model": "inventoryitemrole"
  }
},
{
  "model": "contenttypes.contenttype",
  "fields": {
    "app_label": "dcim",
    "model": "inventoryitemtemplate"
  }
},
{
  "model": "contenttypes.contenttype",
  "fields": {
    "app_label": "dcim",
    "model": "cabletermination"
  }
},
{
  "model": "contenttypes.contenttype",
  "fields": {
    "app_label": "dcim",
    "model": "virtualdevicecontext"
  }
},
{
  "model": "contenttypes.contenttype",
  "fields": {
    "app_label": "ipam",
    "model": "aggregate"
  }
},
{
  "model": "contenttypes.contenttype",
  "fields": {
    "app_label": "ipam",
    "model": "ipaddress"
  }
},
{
  "model": "contenttypes.contenttype",
  "fields": {
    "app_label": "ipam",
    "model": "prefix"
  }
},
{
  "model": "contenttypes.contenttype",
  "fields": {
    "app_label": "ipam",
    "model": "rir"
  }
},
{
  "model": "contenttypes.contenttype",
  "fields": {
    "app_label": "ipam",
    "model": "role"
  }
},
{
  "model": "contenttypes.contenttype",
  "fields": {
    "app_label": "ipam",
    "model": "routetarget"
  }
},
{
  "model": "contenttypes.contenttype",
  "fields": {
    "app_label": "ipam",
    "model": "vrf"
  }
},
{
  "model": "contenttypes.contenttype",
  "fields": {
    "app_label": "ipam",
    "model": "vlangroup"
  }
},
{
  "model": "contenttypes.contenttype",
  "fields": {
    "app_label": "ipam",
    "model": "vlan"
  }
},
{
  "model": "contenttypes.contenttype",
  "fields": {
    "app_label": "ipam",
    "model": "service"
  }
},
{
  "model": "contenttypes.contenttype",
  "fields": {
    "app_label": "ipam",
    "model": "iprange"
  }
},
{
  "model": "contenttypes.contenttype",
  "fields": {
    "app_label": "ipam",
    "model": "fhrpgroup"
  }
},
{
  "model": "contenttypes.contenttype",
  "fields": {
    "app_label": "ipam",
    "model": "fhrpgroupassignment"
  }
},
{
  "model": "contenttypes.contenttype",
  "fields": {
    "app_label": "ipam",
    "model": "asn"
  }
},
{
  "model": "contenttypes.contenttype",
  "fields": {
    "app_label": "ipam",
    "model": "servicetemplate"
  }
},
{
  "model": "contenttypes.contenttype",
  "fields": {
    "app_label": "ipam",
    "model": "l2vpn"
  }
},
{
  "model": "contenttypes.contenttype",
  "fields": {
    "app_label": "ipam",
    "model": "l2vpntermination"
  }
},
{
  "model": "contenttypes.contenttype",
  "fields": {
    "app_label": "ipam",
    "model": "asnrange"
  }
},
{
  "model": "contenttypes.contenttype",
  "fields": {
    "app_label": "extras",
    "model": "report"
  }
},
{
  "model": "contenttypes.contenttype",
  "fields": {
    "app_label": "extras",
    "model": "script"
  }
},
{
  "model": "contenttypes.contenttype",
  "fields": {
    "app_label": "extras",
    "model": "configcontext"
  }
},
{
  "model": "contenttypes.contenttype",
  "fields": {
    "app_label": "extras",
    "model": "tag"
  }
},
{
  "model": "contenttypes.contenttype",
  "fields": {
    "app_label": "extras",
    "model": "webhook"
  }
},
{
  "model": "contenttypes.contenttype",
  "fields": {
    "app_label": "extras",
    "model": "taggeditem"
  }
},
{
  "model": "contenttypes.contenttype",
  "fields": {
    "app_label": "extras",
    "model": "objectchange"
  }
},
{
  "model": "contenttypes.contenttype",
  "fields": {
    "app_label": "extras",
    "model": "journalentry"
  }
},
{
  "model": "contenttypes.contenttype",
  "fields": {
    "app_label": "extras",
    "model": "imageattachment"
  }
},
{
  "model": "contenttypes.contenttype",
  "fields": {
    "app_label": "extras",
    "model": "exporttemplate"
  }
},
{
  "model": "contenttypes.contenttype",
  "fields": {
    "app_label": "extras",
    "model": "customlink"
  }
},
{
  "model": "contenttypes.contenttype",
  "fields": {
    "app_label": "extras",
    "model": "customfield"
  }
},
{
  "model": "contenttypes.contenttype",
  "fields": {
    "app_label": "extras",
    "model": "configrevision"
  }
},
{
  "model": "contenttypes.contenttype",
  "fields": {
    "app_label": "extras",
    "model": "savedfilter"
  }
},
{
  "model": "contenttypes.contenttype",
  "fields": {
    "app_label": "extras",
    "model": "cachedvalue"
  }
},
{
  "model": "contenttypes.contenttype",
  "fields": {
    "app_label": "extras",
    "model": "branch"
  }
},
{
  "model": "contenttypes.contenttype",
  "fields": {
    "app_label": "extras",
    "model": "stagedchange"
  }
},
{
  "model": "contenttypes.contenttype",
  "fields": {
    "app_label": "extras",
    "model": "configtemplate"
  }
},
{
  "model": "contenttypes.contenttype",
  "fields": {
    "app_label": "extras",
    "model": "dashboard"
  }
},
{
  "model": "contenttypes.contenttype",
  "fields": {
    "app_label": "extras",
    "model": "reportmodule"
  }
},
{
  "model": "contenttypes.contenttype",
  "fields": {
    "app_label": "extras",
    "model": "scriptmodule"
  }
},
{
  "model": "contenttypes.contenttype",
  "fields": {
    "app_label": "extras",
    "model": "bookmark"
  }
},
{
  "model": "contenttypes.contenttype",
  "fields": {
    "app_label": "extras",
    "model": "customfieldchoiceset"
  }
},
{
  "model": "contenttypes.contenttype",
  "fields": {
    "app_label": "tenancy",
    "model": "tenantgroup"
  }
},
{
  "model": "contenttypes.contenttype",
  "fields": {
    "app_label": "tenancy",
    "model": "tenant"
  }
},
{
  "model": "contenttypes.contenttype",
  "fields": {
    "app_label": "tenancy",
    "model": "contactrole"
  }
},
{
  "model": "contenttypes.contenttype",
  "fields": {
    "app_label": "tenancy",
    "model": "contactgroup"
  }
},
{
  "model": "contenttypes.contenttype",
  "fields": {
    "app_label": "tenancy",
    "model": "contact"
  }
},
{
  "model": "contenttypes.contenttype",
  "fields": {
    "app_label": "tenancy",
    "model": "contactassignment"
  }
},
{
  "model": "contenttypes.contenttype",
  "fields": {
    "app_label": "users",
    "model": "userconfig"
  }
},
{
  "model": "contenttypes.contenttype",
  "fields": {
    "app_label": "users",
    "model": "token"
  }
},
{
  "model": "contenttypes.contenttype",
  "fields": {
    "app_label": "users",
    "model": "objectpermission"
  }
},
{
  "model": "contenttypes.contenttype",
  "fields": {
    "app_label": "users",
    "model": "netboxgroup"
  }
},
{
  "model": "contenttypes.contenttype",
  "fields": {
    "app_label": "users",
    "model": "netboxuser"
  }
},
{
  "model": "contenttypes.contenttype",
  "fields": {
    "app_label": "virtualization",
    "model": "cluster"
  }
},
{
  "model": "contenttypes.contenttype",
  "fields": {
    "app_label": "virtualization",
    "model": "clustergroup"
  }
},
{
  "model": "contenttypes.contenttype",
  "fields": {
    "app_label": "virtualization",
    "model": "clustertype"
  }
},
{
  "model": "contenttypes.contenttype",
  "fields": {
    "app_label": "virtualization",
    "model": "virtualmachine"
  }
},
{
  "model": "contenttypes.contenttype",
  "fields": {
    "app_label": "virtualization",
    "model": "vminterface"
  }
},
{
  "model": "contenttypes.contenttype",
  "fields": {
    "app_label": "wireless",
    "model": "wirelesslangroup"
  }
},
{
  "model": "contenttypes.contenttype",
  "fields": {
    "app_label": "wireless",
    "model": "wirelesslan"
  }
},
{
  "model": "contenttypes.contenttype",
  "fields": {
    "app_label": "wireless",
    "model": "wirelesslink"
  }
},
{
  "model": "contenttypes.contenttype",
  "fields": {
    "app_label": "django_rq",
    "model": "queue"
  }
},
{
  "model": "contenttypes.contenttype",
  "fields": {
    "app_label": "extras",
    "model": "jobresult"
  }
},
{
  "model": "contenttypes.contenttype",
  "fields": {
    "app_label": "users",
    "model": "admingroup"
  }
},
{
  "model": "contenttypes.contenttype",
  "fields": {
    "app_label": "users",
    "model": "adminuser"
  }
},
{
  "model": "contenttypes.contenttype",
  "fields": {
    "app_label": "secrets",
    "model": "secret"
  }
},
{
  "model": "contenttypes.contenttype",
  "fields": {
    "app_label": "secrets",
    "model": "secretrole"
  }
},
{
  "model": "contenttypes.contenttype",
  "fields": {
    "app_label": "secrets",
    "model": "userkey"
  }
},
{
  "model": "contenttypes.contenttype",
  "fields": {
    "app_label": "secrets",
    "model": "sessionkey"
  }
},
{
  "model": "dcim.rackrole",
  "pk": 1,
  "fields": {
    "created": "2020-05-28T00:00:00Z",
    "last_updated": "2020-05-28T08:28:04.662Z",
    "custom_field_data": {},
    "name": "Network",
    "slug": "network",
    "description": "Dedicated to network",
    "color": "00ff00"
  }
},
{
  "model": "dcim.device",
  "pk": 1,
  "fields": {
    "created": "2024-02-14T12:22:40.699Z",
    "last_updated": "2024-02-14T12:23:00.279Z",
    "custom_field_data": {
      "device_custom_object": 2,
      "device_custom_choices": "Choice 1"
    },
    "description": "",
    "comments": "",
    "local_context_data": null,
    "config_template": null,
    "device_type": 1,
    "role": 1,
    "tenant": null,
    "platform": null,
    "name": "Device 1",
    "_name": "Device 00000001",
    "serial": "",
    "asset_tag": null,
    "site": 1,
    "location": null,
    "rack": 1,
    "position": null,
    "face": "",
    "status": "active",
    "airflow": "",
    "primary_ip4": null,
    "primary_ip6": null,
    "oob_ip": null,
    "cluster": null,
    "virtual_chassis": null,
    "vc_position": null,
    "vc_priority": null,
    "latitude": null,
    "longitude": null,
    "console_port_count": 0,
    "console_server_port_count": 0,
    "power_port_count": 0,
    "power_outlet_count": 0,
    "interface_count": 0,
    "front_port_count": 0,
    "rear_port_count": 0,
    "device_bay_count": 0,
    "module_bay_count": 0,
    "inventory_item_count": 0
  }
},
{
  "model": "dcim.device",
  "pk": 2,
  "fields": {
    "created": "2024-02-15T09:19:04.514Z",
    "last_updated": "2024-02-15T09:19:04.514Z",
    "custom_field_data": {
      "device_custom_object": null,
      "device_custom_choices": null
    },
    "description": "",
    "comments": "",
    "local_context_data": null,
    "config_template": null,
    "device_type": 2,
    "role": 2,
    "tenant": null,
    "platform": null,
    "name": "Half U Device",
    "_name": "Half U Device",
    "serial": "",
    "asset_tag": null,
    "site": 1,
    "location": null,
    "rack": 1,
    "position": "1.0",
    "face": "front",
    "status": "active",
    "airflow": "",
    "primary_ip4": null,
    "primary_ip6": null,
    "oob_ip": null,
    "cluster": null,
    "virtual_chassis": null,
    "vc_position": null,
    "vc_priority": null,
    "latitude": null,
    "longitude": null,
    "console_port_count": 0,
    "console_server_port_count": 0,
    "power_port_count": 0,
    "power_outlet_count": 0,
    "interface_count": 0,
    "front_port_count": 0,
    "rear_port_count": 0,
    "device_bay_count": 0,
    "module_bay_count": 0,
    "inventory_item_count": 0
  }
},
{
  "model": "dcim.devicerole",
  "pk": 1,
  "fields": {
    "created": "2024-02-14T12:20:27.082Z",
    "last_updated": "2024-02-14T12:20:27.082Z",
    "custom_field_data": {},
    "name": "Default Device Role",
    "slug": "default-device-role",
    "description": "",
    "color": "9e9e9e",
    "vm_role": true,
    "config_template": null
  }
},
{
  "model": "dcim.devicerole",
  "pk": 2,
  "fields": {
    "created": "2020-05-26T00:00:00Z",
    "last_updated": "2020-05-28T09:09:08.533Z",
    "custom_field_data": {},
    "name": "Network",
    "slug": "network",
    "description": "",
    "color": "2196f3",
    "vm_role": false,
    "config_template": null
  }
},
{
  "model": "dcim.devicetype",
  "pk": 1,
  "fields": {
    "created": "2024-02-14T12:21:37.922Z",
    "last_updated": "2024-02-14T12:21:37.922Z",
    "custom_field_data": {},
    "description": "",
    "comments": "",
    "weight": null,
    "weight_unit": "",
    "_abs_weight": null,
    "manufacturer": 1,
    "model": "Device Model",
    "slug": "device-model",
    "default_platform": null,
    "part_number": "",
    "u_height": "1.0",
    "is_full_depth": true,
    "subdevice_role": "",
    "airflow": "",
    "front_image": "",
    "rear_image": "",
    "console_port_template_count": 0,
    "console_server_port_template_count": 0,
    "power_port_template_count": 0,
    "power_outlet_template_count": 0,
    "interface_template_count": 0,
    "front_port_template_count": 0,
    "rear_port_template_count": 0,
    "device_bay_template_count": 0,
    "module_bay_template_count": 0,
    "inventory_item_template_count": 0
  }
},
{
  "model": "dcim.devicetype",
  "pk": 2,
  "fields": {
    "created": "2024-02-15T09:18:48.416Z",
    "last_updated": "2024-02-15T09:18:48.416Z",
    "custom_field_data": {},
    "description": "",
    "comments": "",
    "weight": null,
    "weight_unit": "",
    "_abs_weight": null,
    "manufacturer": 1,
    "model": "Half U Device Type",
    "slug": "half-u-device-type",
    "default_platform": null,
    "part_number": "",
    "u_height": "0.5",
    "is_full_depth": true,
    "subdevice_role": "",
    "airflow": "",
    "front_image": "",
    "rear_image": "",
    "console_port_template_count": 0,
    "console_server_port_template_count": 0,
    "power_port_template_count": 0,
    "power_outlet_template_count": 0,
    "interface_template_count": 0,
    "front_port_template_count": 0,
    "rear_port_template_count": 0,
    "device_bay_template_count": 0,
    "module_bay_template_count": 0,
    "inventory_item_template_count": 0
  }
},
{
  "model": "dcim.manufacturer",
  "pk": 1,
  "fields": {
    "created": "2024-02-14T12:20:59.505Z",
    "last_updated": "2024-02-14T12:20:59.505Z",
    "custom_field_data": {},
    "name": "Manufacturer",
    "slug": "manufacturer",
    "description": ""
  }
},
{
  "model": "dcim.rack",
  "pk": 1,
  "fields": {
    "created": "2024-02-19T07:42:49.405Z",
    "last_updated": "2024-02-19T07:42:49.405Z",
    "custom_field_data": {},
    "description": "",
    "comments": "",
    "weight": null,
    "weight_unit": "",
    "_abs_weight": null,
    "name": "Rack 1",
    "_name": "Rack 00000001",
    "facility_id": null,
    "site": 1,
    "location": null,
    "tenant": null,
    "status": "active",
<<<<<<< HEAD
    "role": null,
=======
    "role": 1,
>>>>>>> 880266f0
    "serial": "",
    "asset_tag": null,
    "type": "",
    "width": 19,
    "u_height": 42,
    "starting_unit": 1,
    "desc_units": false,
    "outer_width": null,
    "outer_depth": null,
    "outer_unit": "",
    "max_weight": null,
    "_abs_max_weight": null,
    "mounting_depth": null
  }
},
{
  "model": "dcim.site",
  "pk": 1,
  "fields": {
    "created": "2024-02-14T12:22:26.202Z",
    "last_updated": "2024-02-14T12:22:26.202Z",
    "custom_field_data": {},
    "description": "",
    "comments": "",
    "name": "Site 1",
    "_name": "Site 00000001",
    "slug": "site-1",
    "status": "active",
    "region": null,
    "group": null,
    "tenant": null,
    "facility": "",
    "time_zone": null,
    "physical_address": "",
    "shipping_address": "",
    "latitude": null,
    "longitude": null,
    "asns": []
  }
},
{
  "model": "extras.customfield",
  "pk": 1,
  "fields": {
    "created": "2021-09-09T00:00:00Z",
    "last_updated": "2021-09-09T14:52:44.516Z",
    "type": "text",
    "object_type": null,
    "name": "cust_id",
    "label": "Customer ID",
    "group_name": "",
    "description": "",
    "required": false,
    "search_weight": 1000,
    "filter_logic": "exact",
    "default": null,
    "weight": 100,
    "validation_minimum": null,
    "validation_maximum": null,
    "validation_regex": "^[A-Z]{3}\\d{2}$",
    "choice_set": null,
    "ui_visibility": "read-write",
    "is_cloneable": false,
    "content_types": [
      [
        "tenancy",
        "tenant"
      ]
    ]
  }
},
{
  "model": "extras.customfield",
  "pk": 2,
  "fields": {
    "created": "2024-02-13T11:37:46.980Z",
    "last_updated": "2024-02-13T11:37:46.980Z",
    "type": "select",
    "object_type": null,
    "name": "device_custom_choices",
    "label": "Device Custom Choices",
    "group_name": "",
    "description": "",
    "required": false,
    "search_weight": 1000,
    "filter_logic": "loose",
    "default": null,
    "weight": 100,
    "validation_minimum": null,
    "validation_maximum": null,
    "validation_regex": "",
    "choice_set": 1,
    "ui_visibility": "read-write",
    "is_cloneable": false,
    "content_types": [
      [
        "dcim",
        "device"
      ]
    ]
  }
},
{
  "model": "extras.customfield",
  "pk": 3,
  "fields": {
    "created": "2024-02-15T11:19:42.197Z",
    "last_updated": "2024-02-15T11:19:42.197Z",
    "type": "object",
    "object_type": [
      "dcim",
      "device"
    ],
    "name": "device_custom_object",
    "label": "Device Custom Object",
    "group_name": "",
    "description": "",
    "required": false,
    "search_weight": 1000,
    "filter_logic": "loose",
    "default": null,
    "weight": 100,
    "validation_minimum": null,
    "validation_maximum": null,
    "validation_regex": "",
    "choice_set": null,
    "ui_visibility": "read-write",
    "is_cloneable": false,
    "content_types": [
      [
        "dcim",
        "device"
      ]
    ]
  }
},
{
  "model": "extras.customfieldchoiceset",
  "pk": 1,
  "fields": {
    "created": "2024-02-13T11:36:15.523Z",
    "last_updated": "2024-02-13T11:36:15.523Z",
    "name": "DeviceChoiceSet",
    "description": "",
    "base_choices": "",
    "extra_choices": "[\"[\\\"Choice 1\\\", \\\"Choice 1\\\"]\", \"[\\\"Choice 2\\\", \\\"Choice 2\\\"]\", \"[\\\"Choice 3\\\", \\\"Choice 3\\\"]\"]",
    "order_alphabetically": false
  }
},
{
  "model": "extras.journalentry",
  "pk": 1,
  "fields": {
    "created": "2024-01-22T08:22:44.596Z",
    "last_updated": "2024-01-22T08:22:44.596Z",
    "custom_field_data": {},
    "assigned_object_type": [
      "tenancy",
      "tenant"
    ],
    "assigned_object_id": 5,
    "created_by": [
      "admin"
    ],
    "kind": "info",
    "comments": "This is testing info journal entry 1"
  }
},
{
  "model": "extras.journalentry",
  "pk": 2,
  "fields": {
    "created": "2024-01-22T08:32:30.376Z",
    "last_updated": "2024-01-22T08:32:30.376Z",
    "custom_field_data": {},
    "assigned_object_type": [
      "tenancy",
      "tenant"
    ],
    "assigned_object_id": 5,
    "created_by": [
      "admin"
    ],
    "kind": "",
    "comments": "This is testing info journal entry 2\r\n\r\nMulti-line entry."
  }
},
{
  "model": "extras.objectchange",
  "pk": 1,
  "fields": {
    "time": "2023-12-22T10:44:14.803Z",
    "user": [
      "admin"
    ],
    "user_name": "admin",
    "request_id": "50eee917-b98f-40e5-a809-43ca89dbff15",
    "action": "update",
    "changed_object_type": [
      "dcim",
      "device"
    ],
    "changed_object_id": 88,
    "related_object_type": null,
    "related_object_id": null,
    "object_repr": "PP:B117",
    "prechange_data": {
      "face": "front",
      "name": "PP:B117",
      "rack": 41,
      "role": 6,
      "site": 21,
      "tags": [],
      "oob_ip": null,
      "serial": "",
      "status": "active",
      "tenant": 13,
      "airflow": "",
      "cluster": null,
      "created": "2021-04-02T00:00:00Z",
      "comments": "",
      "latitude": null,
      "location": null,
      "platform": null,
      "position": "37.0",
      "asset_tag": null,
      "longitude": null,
      "description": "brekeke",
      "device_type": 11,
      "primary_ip4": null,
      "primary_ip6": null,
      "vc_position": null,
      "vc_priority": null,
      "last_updated": "2023-12-22T10:39:39.959Z",
      "custom_fields": {},
      "config_template": null,
      "interface_count": 0,
      "rear_port_count": 0,
      "virtual_chassis": null,
      "device_bay_count": 0,
      "front_port_count": 0,
      "module_bay_count": 0,
      "power_port_count": 0,
      "console_port_count": 0,
      "local_context_data": null,
      "power_outlet_count": 0,
      "inventory_item_count": 0,
      "console_server_port_count": 0
    },
    "postchange_data": {
      "face": "front",
      "name": "PP:B117",
      "rack": 41,
      "role": 6,
      "site": 21,
      "tags": [],
      "oob_ip": null,
      "serial": "",
      "status": "active",
      "tenant": 13,
      "airflow": "",
      "cluster": null,
      "created": "2021-04-02T00:00:00Z",
      "comments": "",
      "latitude": null,
      "location": null,
      "platform": null,
      "position": "37.0",
      "asset_tag": null,
      "longitude": null,
      "description": "brekekekeke",
      "device_type": 11,
      "primary_ip4": null,
      "primary_ip6": null,
      "vc_position": null,
      "vc_priority": null,
      "last_updated": "2023-12-22T10:44:14.797Z",
      "custom_fields": {},
      "config_template": null,
      "interface_count": 0,
      "rear_port_count": 0,
      "virtual_chassis": null,
      "device_bay_count": 0,
      "front_port_count": 0,
      "module_bay_count": 0,
      "power_port_count": 0,
      "console_port_count": 0,
      "local_context_data": null,
      "power_outlet_count": 0,
      "inventory_item_count": 0,
      "console_server_port_count": 0
    }
  }
},
{
  "model": "extras.objectchange",
  "pk": 2,
  "fields": {
    "time": "2024-01-05T12:32:02.703Z",
    "user": [
      "admin"
    ],
    "user_name": "admin",
    "request_id": "a6bb56b7-6324-45ae-b80e-f34431e92747",
    "action": "update",
    "changed_object_type": [
      "tenancy",
      "tenant"
    ],
    "changed_object_id": 7,
    "related_object_type": null,
    "related_object_id": null,
    "object_repr": "Cyberdyne Systems",
    "prechange_data": {
      "name": "Cyberdyne Systems",
      "slug": "cyberdyne",
      "tags": [],
      "group": 1,
      "created": "2020-12-19T00:00:00Z",
      "comments": "",
      "description": "",
      "last_updated": "2020-12-30T18:43:27.449Z",
      "custom_fields": {
        "cust_id": "CYB01"
      }
    },
    "postchange_data": {
      "name": "Cyberdyne Systems",
      "slug": "cyberdyne",
      "tags": [],
      "group": 1,
      "created": "2020-12-19T00:00:00Z",
      "comments": "",
      "description": "Test description",
      "last_updated": "2024-01-05T12:32:02.695Z",
      "custom_fields": {
        "cust_id": "CYB01"
      }
    }
  }
},
{
  "model": "extras.objectchange",
  "pk": 3,
  "fields": {
    "time": "2024-01-05T12:32:23.219Z",
    "user": [
      "admin"
    ],
    "user_name": "admin",
    "request_id": "58cc5d3f-7fb7-43a0-b987-65e0056e4690",
    "action": "update",
    "changed_object_type": [
      "tenancy",
      "tenant"
    ],
    "changed_object_id": 7,
    "related_object_type": null,
    "related_object_id": null,
    "object_repr": "Cyberdyne Systems",
    "prechange_data": {
      "name": "Cyberdyne Systems",
      "slug": "cyberdyne",
      "tags": [],
      "group": 1,
      "created": "2020-12-19T00:00:00Z",
      "comments": "",
      "description": "Test description",
      "last_updated": "2024-01-05T12:32:02.695Z",
      "custom_fields": {
        "cust_id": "CYB01"
      }
    },
    "postchange_data": {
      "name": "Cyberdyne Systems",
      "slug": "cyberdyne",
      "tags": [],
      "group": 1,
      "created": "2020-12-19T00:00:00Z",
      "comments": "",
      "description": "Another test description",
      "last_updated": "2024-01-05T12:32:23.202Z",
      "custom_fields": {
        "cust_id": "CYB01"
      }
    }
  }
},
{
  "model": "extras.objectchange",
  "pk": 4,
  "fields": {
    "time": "2024-01-05T12:32:42.591Z",
    "user": [
      "admin"
    ],
    "user_name": "admin",
    "request_id": "7465f726-b405-44ad-a3a8-69ebd3f08ebb",
    "action": "update",
    "changed_object_type": [
      "tenancy",
      "tenant"
    ],
    "changed_object_id": 5,
    "related_object_type": null,
    "related_object_id": null,
    "object_repr": "Dunder-Mifflin, Inc.",
    "prechange_data": {
      "name": "Dunder-Mifflin, Inc.",
      "slug": "dunder-mifflin",
      "tags": [],
      "group": 1,
      "created": "2020-12-19T00:00:00Z",
      "comments": "",
      "description": "",
      "last_updated": "2020-12-30T18:43:27.515Z",
      "custom_fields": {
        "cust_id": "DMI01"
      }
    },
    "postchange_data": {
      "name": "Dunder-Mifflin, Inc.",
      "slug": "dunder-mifflin",
      "tags": [],
      "group": 1,
      "created": "2020-12-19T00:00:00Z",
      "comments": "",
      "description": "Test description",
      "last_updated": "2024-01-05T12:32:42.577Z",
      "custom_fields": {
        "cust_id": "DMI01"
      }
    }
  }
},
{
  "model": "extras.objectchange",
  "pk": 5,
  "fields": {
    "time": "2024-01-22T08:22:44.605Z",
    "user": [
      "admin"
    ],
    "user_name": "admin",
    "request_id": "41d09078-2f97-4b1c-ad0a-f9b5ad7f3001",
    "action": "create",
    "changed_object_type": [
      "extras",
      "journalentry"
    ],
    "changed_object_id": 1,
    "related_object_type": null,
    "related_object_id": null,
    "object_repr": "2024-01-22 08:22 (Info)",
    "prechange_data": null,
    "postchange_data": {
      "kind": "info",
      "tags": [],
      "created": "2024-01-22T08:22:44.596Z",
      "comments": "This is testing info journal entry 1",
      "created_by": 1,
      "last_updated": "2024-01-22T08:22:44.596Z",
      "custom_fields": {},
      "assigned_object_id": 5,
      "assigned_object_type": 110
    }
  }
},
{
  "model": "extras.objectchange",
  "pk": 6,
  "fields": {
    "time": "2024-01-22T08:32:30.391Z",
    "user": [
      "admin"
    ],
    "user_name": "admin",
    "request_id": "ffeceb1a-b607-458e-b132-a9b158ae1de4",
    "action": "create",
    "changed_object_type": [
      "extras",
      "journalentry"
    ],
    "changed_object_id": 2,
    "related_object_type": null,
    "related_object_id": null,
    "object_repr": "2024-01-22 08:32 ()",
    "prechange_data": null,
    "postchange_data": {
      "kind": "",
      "tags": [],
      "created": "2024-01-22T08:32:30.376Z",
      "comments": "This is testing info journal entry 2\r\n\r\nMulti-line entry.",
      "created_by": 1,
      "last_updated": "2024-01-22T08:32:30.376Z",
      "custom_fields": {},
      "assigned_object_id": 5,
      "assigned_object_type": 110
    }
  }
},
{
  "model": "extras.objectchange",
  "pk": 7,
  "fields": {
    "time": "2024-01-23T08:21:41.372Z",
    "user": [
      "admin"
    ],
    "user_name": "admin",
    "request_id": "a8dc8a1a-3042-4e66-a7e4-4543b38ef47f",
    "action": "create",
    "changed_object_type": [
      "ipam",
      "fhrpgroup"
    ],
    "changed_object_id": 1,
    "related_object_type": null,
    "related_object_id": null,
    "object_repr": "Test FHR Group VRRPv3: 2",
    "prechange_data": null,
    "postchange_data": {
      "name": "Test FHR Group",
      "tags": [
        "Bravo"
      ],
      "created": "2024-01-23T08:21:41.353Z",
      "auth_key": "",
      "comments": "FHR Group Comments",
      "group_id": 2,
      "protocol": "vrrp3",
      "auth_type": "md5",
      "description": "FHR Group Description",
      "last_updated": "2024-01-23T08:21:41.353Z",
      "custom_fields": {}
    }
  }
},
{
  "model": "extras.objectchange",
  "pk": 8,
  "fields": {
    "time": "2024-02-13T11:36:15.528Z",
    "user": [
      "admin"
    ],
    "user_name": "admin",
    "request_id": "6c2fd529-f8d5-45e4-ac14-0967b5e94b4d",
    "action": "create",
    "changed_object_type": [
      "extras",
      "customfieldchoiceset"
    ],
    "changed_object_id": 1,
    "related_object_type": null,
    "related_object_id": null,
    "object_repr": "DeviceChoiceSet",
    "prechange_data": null,
    "postchange_data": {
      "name": "DeviceChoiceSet",
      "created": "2024-02-13T11:36:15.523Z",
      "description": "",
      "base_choices": "",
      "last_updated": "2024-02-13T11:36:15.523Z",
      "extra_choices": "[\"[\\\"Choice 1\\\", \\\"Choice 1\\\"]\", \"[\\\"Choice 2\\\", \\\"Choice 2\\\"]\", \"[\\\"Choice 3\\\", \\\"Choice 3\\\"]\"]",
      "order_alphabetically": false
    }
  }
},
{
  "model": "extras.objectchange",
  "pk": 9,
  "fields": {
    "time": "2024-02-13T11:37:46.985Z",
    "user": [
      "admin"
    ],
    "user_name": "admin",
    "request_id": "2b2ea50d-7b11-47d8-b3ab-6df841029284",
    "action": "create",
    "changed_object_type": [
      "extras",
      "customfield"
    ],
    "changed_object_id": 2,
    "related_object_type": null,
    "related_object_id": null,
    "object_repr": "Device Custom Choices",
    "prechange_data": null,
    "postchange_data": {
      "name": "device_custom_choices",
      "type": "select",
      "label": "Device Custom Choices",
      "weight": 100,
      "created": "2024-02-13T11:37:46.980Z",
      "default": null,
      "required": false,
      "choice_set": 1,
      "group_name": "",
      "description": "",
      "object_type": null,
      "filter_logic": "loose",
      "is_cloneable": false,
      "last_updated": "2024-02-13T11:37:46.980Z",
      "content_types": [
        32
      ],
      "search_weight": 1000,
      "ui_visibility": "read-write",
      "validation_regex": "",
      "validation_maximum": null,
      "validation_minimum": null
    }
  }
},
{
  "model": "extras.objectchange",
  "pk": 10,
  "fields": {
    "time": "2024-02-14T12:20:27.089Z",
    "user": [
      "admin"
    ],
    "user_name": "admin",
    "request_id": "dad49be5-88ef-4de1-a061-d22e7f3201e3",
    "action": "create",
    "changed_object_type": [
      "dcim",
      "devicerole"
    ],
    "changed_object_id": 1,
    "related_object_type": null,
    "related_object_id": null,
    "object_repr": "Default Device Role",
    "prechange_data": null,
    "postchange_data": {
      "name": "Default Device Role",
      "slug": "default-device-role",
      "tags": [],
      "color": "9e9e9e",
      "created": "2024-02-14T12:20:27.082Z",
      "vm_role": true,
      "description": "",
      "last_updated": "2024-02-14T12:20:27.082Z",
      "custom_fields": {},
      "config_template": null
    }
  }
},
{
  "model": "extras.objectchange",
  "pk": 11,
  "fields": {
    "time": "2024-02-14T12:20:59.512Z",
    "user": [
      "admin"
    ],
    "user_name": "admin",
    "request_id": "f9d04078-9df0-47b4-b993-3293aac3af82",
    "action": "create",
    "changed_object_type": [
      "dcim",
      "manufacturer"
    ],
    "changed_object_id": 1,
    "related_object_type": null,
    "related_object_id": null,
    "object_repr": "Manufacturer",
    "prechange_data": null,
    "postchange_data": {
      "name": "Manufacturer",
      "slug": "manufacturer",
      "tags": [],
      "created": "2024-02-14T12:20:59.505Z",
      "description": "",
      "last_updated": "2024-02-14T12:20:59.505Z",
      "custom_fields": {}
    }
  }
},
{
  "model": "extras.objectchange",
  "pk": 12,
  "fields": {
    "time": "2024-02-14T12:21:37.925Z",
    "user": [
      "admin"
    ],
    "user_name": "admin",
    "request_id": "f5047a81-7397-4eed-a293-87cfc38f05f6",
    "action": "create",
    "changed_object_type": [
      "dcim",
      "devicetype"
    ],
    "changed_object_id": 1,
    "related_object_type": null,
    "related_object_id": null,
    "object_repr": "Device Model",
    "prechange_data": null,
    "postchange_data": {
      "slug": "device-model",
      "tags": [],
      "model": "Device Model",
      "weight": null,
      "airflow": "",
      "created": "2024-02-14T12:21:37.922Z",
      "comments": "",
      "u_height": "1",
      "rear_image": "",
      "description": "",
      "front_image": "",
      "part_number": "",
      "weight_unit": "",
      "last_updated": "2024-02-14T12:21:37.922Z",
      "manufacturer": 1,
      "custom_fields": {},
      "is_full_depth": true,
      "subdevice_role": "",
      "default_platform": null,
      "interface_template_count": 0,
      "rear_port_template_count": 0,
      "device_bay_template_count": 0,
      "front_port_template_count": 0,
      "module_bay_template_count": 0,
      "power_port_template_count": 0,
      "console_port_template_count": 0,
      "power_outlet_template_count": 0,
      "inventory_item_template_count": 0,
      "console_server_port_template_count": 0
    }
  }
},
{
  "model": "extras.objectchange",
  "pk": 13,
  "fields": {
    "time": "2024-02-14T12:22:26.208Z",
    "user": [
      "admin"
    ],
    "user_name": "admin",
    "request_id": "51ffe8d4-8ad1-4e19-ad2d-4b3ab46a6048",
    "action": "create",
    "changed_object_type": [
      "dcim",
      "site"
    ],
    "changed_object_id": 1,
    "related_object_type": null,
    "related_object_id": null,
    "object_repr": "Site 1",
    "prechange_data": null,
    "postchange_data": {
      "asns": [],
      "name": "Site 1",
      "slug": "site-1",
      "tags": [],
      "group": null,
      "region": null,
      "status": "active",
      "tenant": null,
      "created": "2024-02-14T12:22:26.202Z",
      "comments": "",
      "facility": "",
      "latitude": null,
      "longitude": null,
      "time_zone": null,
      "description": "",
      "last_updated": "2024-02-14T12:22:26.202Z",
      "custom_fields": {},
      "physical_address": "",
      "shipping_address": ""
    }
  }
},
{
  "model": "extras.objectchange",
  "pk": 14,
  "fields": {
    "time": "2024-02-14T12:22:40.704Z",
    "user": [
      "admin"
    ],
    "user_name": "admin",
    "request_id": "7981ca97-ce3c-4381-88f5-b960e3116e7b",
    "action": "create",
    "changed_object_type": [
      "dcim",
      "device"
    ],
    "changed_object_id": 1,
    "related_object_type": null,
    "related_object_id": null,
    "object_repr": "Device 1",
    "prechange_data": null,
    "postchange_data": {
      "face": "",
      "name": "Device 1",
      "rack": null,
      "role": 1,
      "site": 1,
      "tags": [],
      "oob_ip": null,
      "serial": "",
      "status": "active",
      "tenant": null,
      "airflow": "",
      "cluster": null,
      "created": "2024-02-14T12:22:40.699Z",
      "comments": "",
      "latitude": null,
      "location": null,
      "platform": null,
      "position": null,
      "asset_tag": null,
      "longitude": null,
      "description": "",
      "device_type": 1,
      "primary_ip4": null,
      "primary_ip6": null,
      "vc_position": null,
      "vc_priority": null,
      "last_updated": "2024-02-14T12:22:40.699Z",
      "custom_fields": {
        "device_custom_choices": null
      },
      "config_template": null,
      "interface_count": 0,
      "rear_port_count": 0,
      "virtual_chassis": null,
      "device_bay_count": 0,
      "front_port_count": 0,
      "module_bay_count": 0,
      "power_port_count": 0,
      "console_port_count": 0,
      "local_context_data": null,
      "power_outlet_count": 0,
      "inventory_item_count": 0,
      "console_server_port_count": 0
    }
  }
},
{
  "model": "extras.objectchange",
  "pk": 15,
  "fields": {
    "time": "2024-02-14T12:23:00.285Z",
    "user": [
      "admin"
    ],
    "user_name": "admin",
    "request_id": "5f62eec4-5501-443d-ba6d-7fdeabc6b00e",
    "action": "update",
    "changed_object_type": [
      "dcim",
      "device"
    ],
    "changed_object_id": 1,
    "related_object_type": null,
    "related_object_id": null,
    "object_repr": "Device 1",
    "prechange_data": {
      "face": "",
      "name": "Device 1",
      "rack": null,
      "role": 1,
      "site": 1,
      "tags": [],
      "oob_ip": null,
      "serial": "",
      "status": "active",
      "tenant": null,
      "airflow": "",
      "cluster": null,
      "created": "2024-02-14T12:22:40.699Z",
      "comments": "",
      "latitude": null,
      "location": null,
      "platform": null,
      "position": null,
      "asset_tag": null,
      "longitude": null,
      "description": "",
      "device_type": 1,
      "primary_ip4": null,
      "primary_ip6": null,
      "vc_position": null,
      "vc_priority": null,
      "last_updated": "2024-02-14T12:22:40.699Z",
      "custom_fields": {
        "device_custom_choices": null
      },
      "config_template": null,
      "interface_count": 0,
      "rear_port_count": 0,
      "virtual_chassis": null,
      "device_bay_count": 0,
      "front_port_count": 0,
      "module_bay_count": 0,
      "power_port_count": 0,
      "console_port_count": 0,
      "local_context_data": null,
      "power_outlet_count": 0,
      "inventory_item_count": 0,
      "console_server_port_count": 0
    },
    "postchange_data": {
      "face": "",
      "name": "Device 1",
      "rack": null,
      "role": 1,
      "site": 1,
      "tags": [],
      "oob_ip": null,
      "serial": "",
      "status": "active",
      "tenant": null,
      "airflow": "",
      "cluster": null,
      "created": "2024-02-14T12:22:40.699Z",
      "comments": "",
      "latitude": null,
      "location": null,
      "platform": null,
      "position": null,
      "asset_tag": null,
      "longitude": null,
      "description": "",
      "device_type": 1,
      "primary_ip4": null,
      "primary_ip6": null,
      "vc_position": null,
      "vc_priority": null,
      "last_updated": "2024-02-14T12:23:00.279Z",
      "custom_fields": {
        "device_custom_choices": "Choice 1"
      },
      "config_template": null,
      "interface_count": 0,
      "rear_port_count": 0,
      "virtual_chassis": null,
      "device_bay_count": 0,
      "front_port_count": 0,
      "module_bay_count": 0,
      "power_port_count": 0,
      "console_port_count": 0,
      "local_context_data": null,
      "power_outlet_count": 0,
      "inventory_item_count": 0,
      "console_server_port_count": 0
    }
  }
},
{
  "model": "extras.objectchange",
  "pk": 16,
  "fields": {
    "time": "2024-02-15T09:18:48.431Z",
    "user": [
      "admin"
    ],
    "user_name": "admin",
    "request_id": "32b09099-5c9a-4c38-927e-028784ffc51e",
    "action": "create",
    "changed_object_type": [
      "dcim",
      "devicetype"
    ],
    "changed_object_id": 2,
    "related_object_type": null,
    "related_object_id": null,
    "object_repr": "Half U Device Type",
    "prechange_data": null,
    "postchange_data": {
      "slug": "half-u-device-type",
      "tags": [],
      "model": "Half U Device Type",
      "weight": null,
      "airflow": "",
      "created": "2024-02-15T09:18:48.416Z",
      "comments": "",
      "u_height": "0.5",
      "rear_image": "",
      "description": "",
      "front_image": "",
      "part_number": "",
      "weight_unit": "",
      "last_updated": "2024-02-15T09:18:48.416Z",
      "manufacturer": 1,
      "custom_fields": {},
      "is_full_depth": true,
      "subdevice_role": "",
      "default_platform": null,
      "interface_template_count": 0,
      "rear_port_template_count": 0,
      "device_bay_template_count": 0,
      "front_port_template_count": 0,
      "module_bay_template_count": 0,
      "power_port_template_count": 0,
      "console_port_template_count": 0,
      "power_outlet_template_count": 0,
      "inventory_item_template_count": 0,
      "console_server_port_template_count": 0
    }
  }
},
{
  "model": "extras.objectchange",
  "pk": 17,
  "fields": {
    "time": "2024-02-15T09:19:04.522Z",
    "user": [
      "admin"
    ],
    "user_name": "admin",
    "request_id": "e5eeeeae-c5d4-41c0-92e5-b965c6058467",
    "action": "create",
    "changed_object_type": [
      "dcim",
      "device"
    ],
    "changed_object_id": 2,
    "related_object_type": null,
    "related_object_id": null,
    "object_repr": "Half U Device",
    "prechange_data": null,
    "postchange_data": {
      "face": "",
      "name": "Half U Device",
      "rack": null,
      "role": 1,
      "site": 1,
      "tags": [],
      "oob_ip": null,
      "serial": "",
      "status": "active",
      "tenant": null,
      "airflow": "",
      "cluster": null,
      "created": "2024-02-15T09:19:04.514Z",
      "comments": "",
      "latitude": null,
      "location": null,
      "platform": null,
      "position": null,
      "asset_tag": null,
      "longitude": null,
      "description": "",
      "device_type": 2,
      "primary_ip4": null,
      "primary_ip6": null,
      "vc_position": null,
      "vc_priority": null,
      "last_updated": "2024-02-15T09:19:04.514Z",
      "custom_fields": {
        "device_custom_choices": null
      },
      "config_template": null,
      "interface_count": 0,
      "rear_port_count": 0,
      "virtual_chassis": null,
      "device_bay_count": 0,
      "front_port_count": 0,
      "module_bay_count": 0,
      "power_port_count": 0,
      "console_port_count": 0,
      "local_context_data": null,
      "power_outlet_count": 0,
      "inventory_item_count": 0,
      "console_server_port_count": 0
    }
  }
},
{
  "model": "extras.objectchange",
  "pk": 18,
  "fields": {
    "time": "2024-02-15T11:19:42.203Z",
    "user": [
      "admin"
    ],
    "user_name": "admin",
    "request_id": "1421b953-f011-4bc0-9783-8951cc5d6779",
    "action": "create",
    "changed_object_type": [
      "extras",
      "customfield"
    ],
    "changed_object_id": 3,
    "related_object_type": null,
    "related_object_id": null,
    "object_repr": "Device Custom Object",
    "prechange_data": null,
    "postchange_data": {
      "name": "device_custom_object",
      "type": "object",
      "label": "Device Custom Object",
      "weight": 100,
      "created": "2024-02-15T11:19:42.197Z",
      "default": null,
      "required": false,
      "choice_set": null,
      "group_name": "",
      "description": "",
      "object_type": 32,
      "filter_logic": "loose",
      "is_cloneable": false,
      "last_updated": "2024-02-15T11:19:42.197Z",
      "content_types": [
        32
      ],
      "search_weight": 1000,
      "ui_visibility": "read-write",
      "validation_regex": "",
      "validation_maximum": null,
      "validation_minimum": null
    }
  }
},
{
  "model": "extras.objectchange",
  "pk": 19,
  "fields": {
    "time": "2024-02-15T11:45:02.196Z",
    "user": [
      "admin"
    ],
    "user_name": "admin",
    "request_id": "0b51593b-629e-4eca-a203-8bf82c1ffc1d",
    "action": "update",
    "changed_object_type": [
      "dcim",
      "device"
    ],
    "changed_object_id": 1,
    "related_object_type": null,
    "related_object_id": null,
    "object_repr": "Device 1",
    "prechange_data": {
      "face": "",
      "name": "Device 1",
      "rack": null,
      "role": 1,
      "site": 1,
      "tags": [],
      "oob_ip": null,
      "serial": "",
      "status": "active",
      "tenant": null,
      "airflow": "",
      "cluster": null,
      "created": "2024-02-14T12:22:40.699Z",
      "comments": "",
      "latitude": null,
      "location": null,
      "platform": null,
      "position": null,
      "asset_tag": null,
      "longitude": null,
      "description": "",
      "device_type": 1,
      "primary_ip4": null,
      "primary_ip6": null,
      "vc_position": null,
      "vc_priority": null,
      "last_updated": "2024-02-14T12:23:00.279Z",
      "custom_fields": {
        "device_custom_object": null,
        "device_custom_choices": "Choice 1"
      },
      "config_template": null,
      "interface_count": 0,
      "rear_port_count": 0,
      "virtual_chassis": null,
      "device_bay_count": 0,
      "front_port_count": 0,
      "module_bay_count": 0,
      "power_port_count": 0,
      "console_port_count": 0,
      "local_context_data": null,
      "power_outlet_count": 0,
      "inventory_item_count": 0,
      "console_server_port_count": 0
    },
    "postchange_data": {
      "face": "",
      "name": "Device 1",
      "rack": null,
      "role": 1,
      "site": 1,
      "tags": [],
      "oob_ip": null,
      "serial": "",
      "status": "active",
      "tenant": null,
      "airflow": "",
      "cluster": null,
      "created": "2024-02-14T12:22:40.699Z",
      "comments": "",
      "latitude": null,
      "location": null,
      "platform": null,
      "position": null,
      "asset_tag": null,
      "longitude": null,
      "description": "",
      "device_type": 1,
      "primary_ip4": null,
      "primary_ip6": null,
      "vc_position": null,
      "vc_priority": null,
      "last_updated": "2024-02-15T11:45:02.188Z",
      "custom_fields": {
        "device_custom_object": 2,
        "device_custom_choices": "Choice 1"
      },
      "config_template": null,
      "interface_count": 0,
      "rear_port_count": 0,
      "virtual_chassis": null,
      "device_bay_count": 0,
      "front_port_count": 0,
      "module_bay_count": 0,
      "power_port_count": 0,
      "console_port_count": 0,
      "local_context_data": null,
      "power_outlet_count": 0,
      "inventory_item_count": 0,
      "console_server_port_count": 0
    }
  }
},
{
  "model": "extras.objectchange",
  "pk": 20,
  "fields": {
<<<<<<< HEAD
    "time": "2024-02-19T07:42:49.412Z",
=======
    "time": "2024-02-21T12:42:11.600Z",
>>>>>>> 880266f0
    "user": [
      "admin"
    ],
    "user_name": "admin",
<<<<<<< HEAD
    "request_id": "89d62fb5-12e9-4ad8-851e-e069ddad235f",
    "action": "create",
    "changed_object_type": [
      "dcim",
      "rack"
=======
    "request_id": "817e9493-eb01-4d05-98f8-a184ef768635",
    "action": "create",
    "changed_object_type": [
      "ipam",
      "prefix"
>>>>>>> 880266f0
    ],
    "changed_object_id": 1,
    "related_object_type": null,
    "related_object_id": null,
<<<<<<< HEAD
    "object_repr": "Rack 1",
    "prechange_data": null,
    "postchange_data": {
      "name": "Rack 1",
      "role": null,
      "site": 1,
      "tags": [],
      "type": "",
      "width": 19,
      "serial": "",
      "status": "active",
      "tenant": null,
      "weight": null,
      "created": "2024-02-19T07:42:49.405Z",
      "comments": "",
      "location": null,
      "u_height": 42,
      "asset_tag": null,
      "desc_units": false,
      "max_weight": null,
      "outer_unit": "",
      "description": "",
      "facility_id": null,
      "outer_depth": null,
      "outer_width": null,
      "weight_unit": "",
      "last_updated": "2024-02-19T07:42:49.405Z",
      "custom_fields": {},
      "starting_unit": 1,
      "mounting_depth": null
=======
    "object_repr": "127.0.0.0/8",
    "prechange_data": null,
    "postchange_data": {
      "vrf": null,
      "role": null,
      "site": null,
      "tags": [],
      "vlan": null,
      "prefix": "127.0.0.0/8",
      "status": "active",
      "tenant": null,
      "created": "2024-02-21T12:42:11.589Z",
      "is_pool": false,
      "comments": "",
      "description": "",
      "last_updated": "2024-02-21T12:42:11.589Z",
      "custom_fields": {},
      "mark_utilized": false
>>>>>>> 880266f0
    }
  }
},
{
  "model": "extras.objectchange",
  "pk": 21,
  "fields": {
<<<<<<< HEAD
    "time": "2024-02-19T07:43:21.432Z",
=======
    "time": "2024-02-21T12:20:21.977Z",
>>>>>>> 880266f0
    "user": [
      "admin"
    ],
    "user_name": "admin",
<<<<<<< HEAD
    "request_id": "906d4351-7c56-4dbb-8984-60be9bf46598",
    "action": "update",
    "changed_object_type": [
      "dcim",
      "device"
=======
    "request_id": "b2840f34-f97c-467a-9846-4f64ff83a37a",
    "action": "create",
    "changed_object_type": [
      "ipam",
      "ipaddress"
>>>>>>> 880266f0
    ],
    "changed_object_id": 1,
    "related_object_type": null,
    "related_object_id": null,
<<<<<<< HEAD
    "object_repr": "Device 1",
    "prechange_data": {
      "face": "",
      "name": "Device 1",
      "rack": null,
      "role": 1,
      "site": 1,
      "tags": [],
      "oob_ip": null,
      "serial": "",
      "status": "active",
      "tenant": null,
      "airflow": "",
      "cluster": null,
      "created": "2024-02-14T12:22:40.699Z",
      "comments": "",
      "latitude": null,
      "location": null,
      "platform": null,
      "position": null,
      "asset_tag": null,
      "longitude": null,
      "description": "",
      "device_type": 1,
      "primary_ip4": null,
      "primary_ip6": null,
      "vc_position": null,
      "vc_priority": null,
      "last_updated": "2024-02-15T11:45:02.188Z",
      "custom_fields": {
        "device_custom_choices": "Choice 1"
      },
      "config_template": null,
      "interface_count": 0,
      "rear_port_count": 0,
      "virtual_chassis": null,
      "device_bay_count": 0,
      "front_port_count": 0,
      "module_bay_count": 0,
      "power_port_count": 0,
      "console_port_count": 0,
      "local_context_data": null,
      "power_outlet_count": 0,
      "inventory_item_count": 0,
      "console_server_port_count": 0
    },
    "postchange_data": {
      "face": "",
      "name": "Device 1",
      "rack": 1,
      "role": 1,
      "site": 1,
      "tags": [],
      "oob_ip": null,
      "serial": "",
      "status": "active",
      "tenant": null,
      "airflow": "",
      "cluster": null,
      "created": "2024-02-14T12:22:40.699Z",
      "comments": "",
      "latitude": null,
      "location": null,
      "platform": null,
      "position": null,
      "asset_tag": null,
      "longitude": null,
      "description": "",
      "device_type": 1,
      "primary_ip4": null,
      "primary_ip6": null,
      "vc_position": null,
      "vc_priority": null,
      "last_updated": "2024-02-19T07:43:21.424Z",
      "custom_fields": {
        "device_custom_choices": "Choice 1"
      },
      "config_template": null,
      "interface_count": 0,
      "rear_port_count": 0,
      "virtual_chassis": null,
      "device_bay_count": 0,
      "front_port_count": 0,
      "module_bay_count": 0,
      "power_port_count": 0,
      "console_port_count": 0,
      "local_context_data": null,
      "power_outlet_count": 0,
      "inventory_item_count": 0,
      "console_server_port_count": 0
    }
  }
},
{
  "model": "extras.objectchange",
  "pk": 22,
  "fields": {
    "time": "2024-02-19T07:44:29.846Z",
    "user": [
      "admin"
    ],
    "user_name": "admin",
    "request_id": "296a17be-3f84-4053-865b-9a6ae804e186",
    "action": "update",
    "changed_object_type": [
      "dcim",
      "device"
    ],
    "changed_object_id": 2,
    "related_object_type": null,
    "related_object_id": null,
    "object_repr": "Half U Device",
    "prechange_data": {
      "face": "",
      "name": "Half U Device",
      "rack": null,
      "role": 1,
      "site": 1,
      "tags": [],
      "oob_ip": null,
      "serial": "",
      "status": "active",
      "tenant": null,
      "airflow": "",
      "cluster": null,
      "created": "2024-02-15T09:19:04.514Z",
      "comments": "",
      "latitude": null,
      "location": null,
      "platform": null,
      "position": null,
      "asset_tag": null,
      "longitude": null,
      "description": "",
      "device_type": 2,
      "primary_ip4": null,
      "primary_ip6": null,
      "vc_position": null,
      "vc_priority": null,
      "last_updated": "2024-02-15T09:19:04.514Z",
      "custom_fields": {
        "device_custom_choices": null
      },
      "config_template": null,
      "interface_count": 0,
      "rear_port_count": 0,
      "virtual_chassis": null,
      "device_bay_count": 0,
      "front_port_count": 0,
      "module_bay_count": 0,
      "power_port_count": 0,
      "console_port_count": 0,
      "local_context_data": null,
      "power_outlet_count": 0,
      "inventory_item_count": 0,
      "console_server_port_count": 0
    },
    "postchange_data": {
      "face": "front",
      "name": "Half U Device",
      "rack": 1,
      "role": 1,
      "site": 1,
      "tags": [],
      "oob_ip": null,
      "serial": "",
      "status": "active",
      "tenant": null,
      "airflow": "",
      "cluster": null,
      "created": "2024-02-15T09:19:04.514Z",
      "comments": "",
      "latitude": null,
      "location": null,
      "platform": null,
      "position": "1",
      "asset_tag": null,
      "longitude": null,
      "description": "",
      "device_type": 2,
      "primary_ip4": null,
      "primary_ip6": null,
      "vc_position": null,
      "vc_priority": null,
      "last_updated": "2024-02-19T07:44:29.839Z",
      "custom_fields": {
        "device_custom_choices": null
      },
      "config_template": null,
      "interface_count": 0,
      "rear_port_count": 0,
      "virtual_chassis": null,
      "device_bay_count": 0,
      "front_port_count": 0,
      "module_bay_count": 0,
      "power_port_count": 0,
      "console_port_count": 0,
      "local_context_data": null,
      "power_outlet_count": 0,
      "inventory_item_count": 0,
      "console_server_port_count": 0
=======
    "object_repr": "127.0.0.1/8",
    "prechange_data": null,
    "postchange_data": {
      "vrf": null,
      "role": "loopback",
      "tags": [],
      "status": "active",
      "tenant": null,
      "address": "127.0.0.1/8",
      "created": "2024-02-21T12:20:21.970Z",
      "comments": "",
      "dns_name": "",
      "nat_inside": null,
      "description": "",
      "last_updated": "2024-02-21T12:20:21.970Z",
      "custom_fields": {},
      "assigned_object_id": null,
      "assigned_object_type": null
>>>>>>> 880266f0
    }
  }
},
{
  "model": "ipam.fhrpgroup",
  "pk": 1,
  "fields": {
    "created": "2024-01-23T08:21:41.353Z",
    "last_updated": "2024-01-23T08:21:41.353Z",
    "custom_field_data": {},
    "description": "FHR Group Description",
    "comments": "FHR Group Comments",
    "group_id": 2,
    "name": "Test FHR Group",
    "protocol": "vrrp3",
    "auth_type": "md5",
    "auth_key": ""
  }
},
{
  "model": "ipam.fhrpgroup",
  "pk": 2,
  "fields": {
    "created": "2024-01-23T08:21:41.353Z",
    "last_updated": "2024-01-23T08:21:41.353Z",
    "custom_field_data": {},
    "description": "",
    "comments": "",
    "group_id": 3,
    "name": "FHR Group clusterxl",
    "protocol": "clusterxl",
    "auth_type": "md5",
    "auth_key": ""
  }
},
{
  "model": "ipam.ipaddress",
  "pk": 1,
  "fields": {
    "created": "2024-02-21T12:20:21.970Z",
    "last_updated": "2024-02-21T12:41:44.081Z",
    "custom_field_data": {},
    "description": "",
    "comments": "",
    "address": "127.0.0.1/8",
    "vrf": null,
    "tenant": null,
    "status": "active",
    "role": "loopback",
    "assigned_object_type": null,
    "assigned_object_id": null,
    "nat_inside": null,
    "dns_name": ""
  }
},
{
  "model": "ipam.prefix",
  "pk": 1,
  "fields": {
    "created": "2024-02-21T12:42:11.589Z",
    "last_updated": "2024-02-21T12:42:11.589Z",
    "custom_field_data": {},
    "description": "",
    "comments": "",
    "prefix": "127.0.0.0/8",
    "site": null,
    "vrf": null,
    "tenant": null,
    "vlan": null,
    "status": "active",
    "role": null,
    "is_pool": false,
    "mark_utilized": false,
    "_depth": 0,
    "_children": 0
  }
},
{
  "model": "tenancy.tenant",
  "pk": 1,
  "fields": {
    "created": "2020-12-19T00:00:00Z",
    "last_updated": "2020-12-30T18:43:27.571Z",
    "custom_field_data": {
      "cust_id": "INI04"
    },
    "description": "",
    "comments": "",
    "name": "Initech",
    "slug": "initech",
    "group": 1
  }
},
{
  "model": "tenancy.tenant",
  "pk": 2,
  "fields": {
    "created": "2020-12-19T00:00:00Z",
    "last_updated": "2020-12-30T18:43:28.013Z",
    "custom_field_data": {
      "cust_id": "STR01"
    },
    "description": "",
    "comments": "",
    "name": "Strickland Propane",
    "slug": "strickland-propane",
    "group": 1
  }
},
{
  "model": "tenancy.tenant",
  "pk": 3,
  "fields": {
    "created": "2020-12-19T00:00:00Z",
    "last_updated": "2020-12-30T18:43:27.776Z",
    "custom_field_data": {
      "cust_id": "PPI02"
    },
    "description": "",
    "comments": "",
    "name": "Pied Piper",
    "slug": "pied-piper",
    "group": 1
  }
},
{
  "model": "tenancy.tenant",
  "pk": 4,
  "fields": {
    "created": "2020-12-19T00:00:00Z",
    "last_updated": "2020-12-30T18:43:27.927Z",
    "custom_field_data": {
      "cust_id": "STA03"
    },
    "description": "",
    "comments": "",
    "name": "Stark Industries",
    "slug": "stark-industries",
    "group": 1
  }
},
{
  "model": "tenancy.tenant",
  "pk": 5,
  "fields": {
    "created": "2020-12-19T00:00:00Z",
    "last_updated": "2024-01-05T12:32:42.577Z",
    "custom_field_data": {
      "cust_id": "DMI01"
    },
    "description": "Test description",
    "comments": "",
    "name": "Dunder-Mifflin, Inc.",
    "slug": "dunder-mifflin",
    "group": 1
  }
},
{
  "model": "tenancy.tenant",
  "pk": 6,
  "fields": {
    "created": "2020-12-19T00:00:00Z",
    "last_updated": "2020-12-30T18:43:28.158Z",
    "custom_field_data": {
      "cust_id": "WAY01"
    },
    "description": "",
    "comments": "",
    "name": "Wayne Enterprises",
    "slug": "wayne-enterprises",
    "group": 1
  }
},
{
  "model": "tenancy.tenant",
  "pk": 7,
  "fields": {
    "created": "2020-12-19T00:00:00Z",
    "last_updated": "2024-01-05T12:32:23.202Z",
    "custom_field_data": {
      "cust_id": "CYB01"
    },
    "description": "Another test description",
    "comments": "",
    "name": "Cyberdyne Systems",
    "slug": "cyberdyne",
    "group": 1
  }
},
{
  "model": "tenancy.tenant",
  "pk": 8,
  "fields": {
    "created": "2020-12-19T00:00:00Z",
    "last_updated": "2020-12-30T18:43:28.103Z",
    "custom_field_data": {
      "cust_id": "UMB01"
    },
    "description": "",
    "comments": "",
    "name": "Umbrella Corporation",
    "slug": "umbrella",
    "group": 1
  }
},
{
  "model": "tenancy.tenant",
  "pk": 9,
  "fields": {
    "created": "2020-12-19T00:00:00Z",
    "last_updated": "2020-12-30T18:43:27.631Z",
    "custom_field_data": {
      "cust_id": "YKY01"
    },
    "description": "",
    "comments": "",
    "name": "Nakatomi Corportation",
    "slug": "nakatomi",
    "group": 1
  }
},
{
  "model": "tenancy.tenant",
  "pk": 10,
  "fields": {
    "created": "2021-03-10T00:00:00Z",
    "last_updated": "2021-03-10T20:44:16.078Z",
    "custom_field_data": {
      "cust_id": ""
    },
    "description": "",
    "comments": "",
    "name": "Jimbob's Banking & Trust",
    "slug": "jimbobs-banking-trust",
    "group": 1
  }
},
{
  "model": "tenancy.tenant",
  "pk": 13,
  "fields": {
    "created": "2021-04-02T00:00:00Z",
    "last_updated": "2021-04-02T16:46:50.851Z",
    "custom_field_data": {
      "cust_id": ""
    },
    "description": "",
    "comments": "",
    "name": "NC State University",
    "slug": "nc-state",
    "group": 1
  }
},
{
  "model": "tenancy.tenantgroup",
  "pk": 1,
  "fields": {
    "created": "2020-12-19T00:00:00Z",
    "last_updated": "2020-12-19T02:43:53.309Z",
    "custom_field_data": {},
    "parent": null,
    "description": "",
    "name": "Customers",
    "slug": "customers",
    "lft": 1,
    "rght": 2,
    "tree_id": 1,
    "level": 0
  }
},
{
  "model": "users.objectpermission",
  "pk": 1,
  "fields": {
    "name": "Test Permission",
    "description": "",
    "enabled": true,
    "actions": "[\"view\"]",
    "constraints": null,
    "object_types": [
      [
        "extras",
        "script"
      ]
    ],
    "groups": [],
    "users": [
      [
        "admin"
      ]
    ]
  }
}
]<|MERGE_RESOLUTION|>--- conflicted
+++ resolved
@@ -1317,11 +1317,7 @@
     "location": null,
     "tenant": null,
     "status": "active",
-<<<<<<< HEAD
-    "role": null,
-=======
     "role": 1,
->>>>>>> 880266f0
     "serial": "",
     "asset_tag": null,
     "type": "",
@@ -2559,64 +2555,20 @@
   "model": "extras.objectchange",
   "pk": 20,
   "fields": {
-<<<<<<< HEAD
-    "time": "2024-02-19T07:42:49.412Z",
-=======
     "time": "2024-02-21T12:42:11.600Z",
->>>>>>> 880266f0
     "user": [
       "admin"
     ],
     "user_name": "admin",
-<<<<<<< HEAD
-    "request_id": "89d62fb5-12e9-4ad8-851e-e069ddad235f",
-    "action": "create",
-    "changed_object_type": [
-      "dcim",
-      "rack"
-=======
     "request_id": "817e9493-eb01-4d05-98f8-a184ef768635",
     "action": "create",
     "changed_object_type": [
       "ipam",
       "prefix"
->>>>>>> 880266f0
     ],
     "changed_object_id": 1,
     "related_object_type": null,
     "related_object_id": null,
-<<<<<<< HEAD
-    "object_repr": "Rack 1",
-    "prechange_data": null,
-    "postchange_data": {
-      "name": "Rack 1",
-      "role": null,
-      "site": 1,
-      "tags": [],
-      "type": "",
-      "width": 19,
-      "serial": "",
-      "status": "active",
-      "tenant": null,
-      "weight": null,
-      "created": "2024-02-19T07:42:49.405Z",
-      "comments": "",
-      "location": null,
-      "u_height": 42,
-      "asset_tag": null,
-      "desc_units": false,
-      "max_weight": null,
-      "outer_unit": "",
-      "description": "",
-      "facility_id": null,
-      "outer_depth": null,
-      "outer_width": null,
-      "weight_unit": "",
-      "last_updated": "2024-02-19T07:42:49.405Z",
-      "custom_fields": {},
-      "starting_unit": 1,
-      "mounting_depth": null
-=======
     "object_repr": "127.0.0.0/8",
     "prechange_data": null,
     "postchange_data": {
@@ -2635,7 +2587,6 @@
       "last_updated": "2024-02-21T12:42:11.589Z",
       "custom_fields": {},
       "mark_utilized": false
->>>>>>> 880266f0
     }
   }
 },
@@ -2643,123 +2594,38 @@
   "model": "extras.objectchange",
   "pk": 21,
   "fields": {
-<<<<<<< HEAD
-    "time": "2024-02-19T07:43:21.432Z",
-=======
     "time": "2024-02-21T12:20:21.977Z",
->>>>>>> 880266f0
     "user": [
       "admin"
     ],
     "user_name": "admin",
-<<<<<<< HEAD
-    "request_id": "906d4351-7c56-4dbb-8984-60be9bf46598",
-    "action": "update",
-    "changed_object_type": [
-      "dcim",
-      "device"
-=======
     "request_id": "b2840f34-f97c-467a-9846-4f64ff83a37a",
     "action": "create",
     "changed_object_type": [
       "ipam",
       "ipaddress"
->>>>>>> 880266f0
     ],
     "changed_object_id": 1,
     "related_object_type": null,
     "related_object_id": null,
-<<<<<<< HEAD
-    "object_repr": "Device 1",
-    "prechange_data": {
-      "face": "",
-      "name": "Device 1",
-      "rack": null,
-      "role": 1,
-      "site": 1,
+    "object_repr": "127.0.0.1/8",
+    "prechange_data": null,
+    "postchange_data": {
+      "vrf": null,
+      "role": "loopback",
       "tags": [],
-      "oob_ip": null,
-      "serial": "",
       "status": "active",
       "tenant": null,
-      "airflow": "",
-      "cluster": null,
-      "created": "2024-02-14T12:22:40.699Z",
+      "address": "127.0.0.1/8",
+      "created": "2024-02-21T12:20:21.970Z",
       "comments": "",
-      "latitude": null,
-      "location": null,
-      "platform": null,
-      "position": null,
-      "asset_tag": null,
-      "longitude": null,
+      "dns_name": "",
+      "nat_inside": null,
       "description": "",
-      "device_type": 1,
-      "primary_ip4": null,
-      "primary_ip6": null,
-      "vc_position": null,
-      "vc_priority": null,
-      "last_updated": "2024-02-15T11:45:02.188Z",
-      "custom_fields": {
-        "device_custom_choices": "Choice 1"
-      },
-      "config_template": null,
-      "interface_count": 0,
-      "rear_port_count": 0,
-      "virtual_chassis": null,
-      "device_bay_count": 0,
-      "front_port_count": 0,
-      "module_bay_count": 0,
-      "power_port_count": 0,
-      "console_port_count": 0,
-      "local_context_data": null,
-      "power_outlet_count": 0,
-      "inventory_item_count": 0,
-      "console_server_port_count": 0
-    },
-    "postchange_data": {
-      "face": "",
-      "name": "Device 1",
-      "rack": 1,
-      "role": 1,
-      "site": 1,
-      "tags": [],
-      "oob_ip": null,
-      "serial": "",
-      "status": "active",
-      "tenant": null,
-      "airflow": "",
-      "cluster": null,
-      "created": "2024-02-14T12:22:40.699Z",
-      "comments": "",
-      "latitude": null,
-      "location": null,
-      "platform": null,
-      "position": null,
-      "asset_tag": null,
-      "longitude": null,
-      "description": "",
-      "device_type": 1,
-      "primary_ip4": null,
-      "primary_ip6": null,
-      "vc_position": null,
-      "vc_priority": null,
-      "last_updated": "2024-02-19T07:43:21.424Z",
-      "custom_fields": {
-        "device_custom_choices": "Choice 1"
-      },
-      "config_template": null,
-      "interface_count": 0,
-      "rear_port_count": 0,
-      "virtual_chassis": null,
-      "device_bay_count": 0,
-      "front_port_count": 0,
-      "module_bay_count": 0,
-      "power_port_count": 0,
-      "console_port_count": 0,
-      "local_context_data": null,
-      "power_outlet_count": 0,
-      "inventory_item_count": 0,
-      "console_server_port_count": 0
+      "last_updated": "2024-02-21T12:20:21.970Z",
+      "custom_fields": {},
+      "assigned_object_id": null,
+      "assigned_object_type": null
     }
   }
 },
@@ -2871,26 +2737,6 @@
       "power_outlet_count": 0,
       "inventory_item_count": 0,
       "console_server_port_count": 0
-=======
-    "object_repr": "127.0.0.1/8",
-    "prechange_data": null,
-    "postchange_data": {
-      "vrf": null,
-      "role": "loopback",
-      "tags": [],
-      "status": "active",
-      "tenant": null,
-      "address": "127.0.0.1/8",
-      "created": "2024-02-21T12:20:21.970Z",
-      "comments": "",
-      "dns_name": "",
-      "nat_inside": null,
-      "description": "",
-      "last_updated": "2024-02-21T12:20:21.970Z",
-      "custom_fields": {},
-      "assigned_object_id": null,
-      "assigned_object_type": null
->>>>>>> 880266f0
     }
   }
 },
