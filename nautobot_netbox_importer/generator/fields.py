--- conflicted
+++ resolved
@@ -18,10 +18,6 @@
     SourceField,
     SourceFieldDefinition,
     SourceFieldImporterFallback,
-<<<<<<< HEAD
-    SourceFieldImporterIssue,
-=======
->>>>>>> f61f4faf
     SourceModelWrapper,
 )
 
