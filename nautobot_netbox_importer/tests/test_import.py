"""Test cases for NetBox adapter."""

import json
from pathlib import Path
from unittest.mock import patch

from django.core.management import call_command
from django.core.serializers import serialize
from django.test import TestCase
from nautobot.ipam.models import Namespace

from nautobot_netbox_importer.base import ContentTypeStr
from nautobot_netbox_importer.command_utils import enable_logging as mute_diffsync_logging
from nautobot_netbox_importer.diffsync.adapters import NetBoxAdapter
from nautobot_netbox_importer.diffsync.adapters import NetBoxImporterOptions

_DONT_COMPARE_FIELDS = ["created", "last_updated"]
_FIXTURES_PATH = Path(__file__).parent / "fixtures"
_NETBOX_DATA_URL = "https://raw.githubusercontent.com/netbox-community/netbox-demo-data"
_SAMPLE_COUNT = 3
_SKIPPED_CONTENT_TYPES = ["contenttypes.contenttype"]

_INPUTS = {
    "3.0": f"{_NETBOX_DATA_URL}/c6a9c8835836a0629bde0713f33038ec9b8d56ea/json/netbox-demo-v3.0.json",
    "3.1": f"{_NETBOX_DATA_URL}/c6a9c8835836a0629bde0713f33038ec9b8d56ea/json/netbox-demo-v3.1.json",
    "3.2": f"{_NETBOX_DATA_URL}/c6a9c8835836a0629bde0713f33038ec9b8d56ea/json/netbox-demo-v3.2.json",
    "3.3": f"{_NETBOX_DATA_URL}/c6a9c8835836a0629bde0713f33038ec9b8d56ea/json/netbox-demo-v3.3.json",
    "3.4": f"{_NETBOX_DATA_URL}/c6a9c8835836a0629bde0713f33038ec9b8d56ea/json/netbox-demo-v3.4.json",
    "3.5": f"{_NETBOX_DATA_URL}/c6a9c8835836a0629bde0713f33038ec9b8d56ea/json/netbox-demo-v3.5.json",
    "3.6": f"{_NETBOX_DATA_URL}/c6a9c8835836a0629bde0713f33038ec9b8d56ea/json/netbox-demo-v3.6.json",
}

# All versions specified in _EXPECTED_SUMMARY are tested as separate test cases
_EXPECTED_SUMMARY = {
    "3.0": 4979,
    "3.1": 5616,
    "3.2": 5870,
    "3.3": 5870,
    "3.4": 5870,
    "3.5": 5870,
    "3.6": 5870,
<<<<<<< HEAD
    "3.6.custom": 59,
=======
    "3.6.custom": 58,
>>>>>>> 79b469f8
}

_EXPECTED_COUNTS = {}
_EXPECTED_COUNTS["3.0"] = {
    "circuits.circuit": 29,
    "circuits.circuittermination": 45,
    "circuits.circuittype": 4,
    "circuits.provider": 9,
    "circuits.providernetwork": 1,
    "dcim.cable": 108,
    "dcim.consoleport": 33,
    "dcim.consoleporttemplate": 11,
    "dcim.device": 63,
    "dcim.devicebay": 28,
    "dcim.devicetype": 13,
    "dcim.frontport": 912,
    "dcim.frontporttemplate": 120,
    "dcim.interface": 1113,
    "dcim.interfacetemplate": 267,
    "dcim.location": 95,
    "dcim.locationtype": 3,
    "dcim.manufacturer": 14,
    "dcim.platform": 3,
    "dcim.powerfeed": 48,
    "dcim.poweroutlet": 104,
    "dcim.poweroutlettemplate": 8,
    "dcim.powerpanel": 4,
    "dcim.powerport": 53,
    "dcim.powerporttemplate": 20,
    "dcim.rack": 42,
    "dcim.rearport": 630,
    "dcim.rearporttemplate": 73,
    "extras.customfield": 1,
    "extras.role": 16,
    "extras.status": 5,
    "ipam.prefix": 72,
    "ipam.rir": 7,
    "ipam.vlan": 63,
    "ipam.vlangroup": 7,
    "tenancy.tenant": 11,
    "tenancy.tenantgroup": 1,
    "users.user": 1,
    "virtualization.cluster": 32,
    "virtualization.clustergroup": 4,
    "virtualization.clustertype": 6,
    "virtualization.virtualmachine": 180,
    "virtualization.vminterface": 720,
}
_EXPECTED_COUNTS["3.1"] = {
    **_EXPECTED_COUNTS["3.0"],
    "auth.group": 1,
    "dcim.consoleport": 41,
    "dcim.device": 72,
    "dcim.devicebay": 14,
    "dcim.devicebaytemplate": 14,
    "dcim.devicetype": 14,
    "dcim.interface": 1554,
    "dcim.interfacetemplate": 268,
    "dcim.locationtype": 6,
    "dcim.manufacturer": 15,
    "dcim.powerport": 75,
    "dcim.powerporttemplate": 26,
    "dcim.rackreservation": 2,
    "dcim.virtualchassis": 4,
    "extras.role": 18,
    "extras.status": 6,
    "extras.tag": 26,
    "extras.taggeditem": 72,
    "ipam.ipaddress": 30,
    "ipam.prefix": 73,
    "ipam.rir": 8,
    "users.user": 6,
}
_EXPECTED_COUNTS["3.2"] = {
    **_EXPECTED_COUNTS["3.1"],
    "dcim.devicetype": 15,
    "dcim.interface": 1586,
    "dcim.interfacetemplate": 300,
    "ipam.ipaddress": 180,
    "ipam.prefix": 94,
    "ipam.routetarget": 12,
    "ipam.vrf": 6,
}
_EXPECTED_COUNTS["3.3"] = {
    **_EXPECTED_COUNTS["3.2"],
}
_EXPECTED_COUNTS["3.4"] = {
    **_EXPECTED_COUNTS["3.3"],
}
_EXPECTED_COUNTS["3.5"] = {
    **_EXPECTED_COUNTS["3.4"],
}
_EXPECTED_COUNTS["3.6"] = {
    **_EXPECTED_COUNTS["3.5"],
}
_EXPECTED_COUNTS["3.6.custom"] = {
    "auth.group": 1,
    "dcim.device": 2,
    "dcim.devicetype": 2,
    "dcim.interfaceredundancygroup": 1,
    "dcim.location": 1,
    "dcim.locationtype": 2,
    "dcim.manufacturer": 1,
<<<<<<< HEAD
    "dcim.rack": 1,
    "extras.customfield": 2,
    "extras.customfieldchoice": 3,
    "extras.note": 2,
    "extras.objectchange": 20,
=======
    "extras.customfield": 3,
    "extras.customfieldchoice": 3,
    "extras.note": 2,
    "extras.objectchange": 18,
>>>>>>> 79b469f8
    "extras.role": 1,
    "extras.status": 2,
    "tenancy.tenant": 11,
    "tenancy.tenantgroup": 1,
    "users.user": 6,
    "users.objectpermission": 1,
}

_EXPECTED_VALIDATION_ERRORS = {}
_EXPECTED_VALIDATION_ERRORS["3.0"] = {
    "dcim.powerfeed": 48,
}
_EXPECTED_VALIDATION_ERRORS["3.1"] = {
    **_EXPECTED_VALIDATION_ERRORS["3.0"],
}
_EXPECTED_VALIDATION_ERRORS["3.2"] = {
    **_EXPECTED_VALIDATION_ERRORS["3.1"],
}
_EXPECTED_VALIDATION_ERRORS["3.3"] = {
    **_EXPECTED_VALIDATION_ERRORS["3.2"],
}
_EXPECTED_VALIDATION_ERRORS["3.4"] = {
    **_EXPECTED_VALIDATION_ERRORS["3.3"],
}
_EXPECTED_VALIDATION_ERRORS["3.5"] = {
    **_EXPECTED_VALIDATION_ERRORS["3.4"],
}
_EXPECTED_VALIDATION_ERRORS["3.6"] = {
    **_EXPECTED_VALIDATION_ERRORS["3.5"],
}
_EXPECTED_VALIDATION_ERRORS["3.6.custom"] = {
    "dcim.device": 1,
    "dcim.location": 1,
}


# Ensure that SECRET_KEY is set to a known value, to generate the same UUIDs
@patch("django.conf.settings.SECRET_KEY", "testing_secret_key")
class TestImport(TestCase):
    """Unittest for NetBox adapter."""

    def setUp(self):
        """Set up test environment."""
        super().setUp()

        Namespace.objects.get_or_create(
            pk="26756c2d-fddd-4128-9f88-dbcbddcbef45",
            name="Global",
            description="Default Global namespace. Created by Nautobot.",
        )

        mute_diffsync_logging()

    def _import(self, version: str):
        """Test import."""
        input_ref = _INPUTS.get(version, _FIXTURES_PATH / version / "input.json")

        # Import the file to fresh Nautobot instance
        source, created_models, skipped_count = self._import_file(input_ref, version)
        source.summary.dump(_FIXTURES_PATH / version / "summary.json")
        source.summary.dump(_FIXTURES_PATH / version / "summary.txt", output_format="text")
        expected_summary = {
            "create": _EXPECTED_SUMMARY[version],
            "skip": skipped_count,
            "no-change": 0,
            "delete": 0,
            "update": 0,
        }
        self.assertEqual(source.summary.diff_summary, expected_summary, "Summary mismatch")
        validation_issues = {key: len(value) for key, value in source.summary.validation_issues.items()}
        self.assertEqual(validation_issues, _EXPECTED_VALIDATION_ERRORS[version], "Validation issues mismatch")

        # Re-import the same file to verify that nothing has changed
        expected_summary["no-change"] = expected_summary["create"]
        expected_summary["create"] = 0
        source, updated_models, skipped_count = self._import_file(input_ref, version)
        self.assertEqual(skipped_count, expected_summary["skip"], "Skipped count mismatch")
        self.assertEqual(source.summary.diff_summary, expected_summary, "Summary mismatch")
        self.assertEqual(source.summary.validation_issues, {}, "No validation issues expected")
        self.assertEqual(updated_models, created_models, "Models counts mismatch")
        total = sum(created_models.values())
        self.assertEqual(total, expected_summary["no-change"], "Total mismatch")

        # Verify data
        dir_path = _FIXTURES_PATH / version / "samples"
        if not (dir_path).is_dir():
            dir_path.mkdir(parents=True)
        for content_type in created_models:
            with self.subTest(f"Verify data {version} {content_type}"):
                self._verify_model(source, version, content_type)

    def _import_file(self, input_ref, version: str):
        source = NetBoxAdapter(
            input_ref,
            NetBoxImporterOptions(
                dry_run=False,
                bypass_data_validation=True,
                sitegroup_parent_always_region=True,
            ),
        )
        source.import_to_nautobot()

        expected_counts = _EXPECTED_COUNTS[version]
        imported_models = {}
        skipped_count = 0
        for content_type, wrapper in source.nautobot.wrappers.items():
            if wrapper.disabled:
                continue
            imported_count = wrapper.imported_count
            if imported_count == 0:
                continue
            if content_type in _SKIPPED_CONTENT_TYPES:
                skipped_count += imported_count
                continue
            imported_models[content_type] = imported_count

        self.assertEqual(imported_models, expected_counts, "Models counts mismatch")

        for content_type, wrapper in source.nautobot.wrappers.items():
            if content_type not in imported_models:
                continue
            expected_count = expected_counts[content_type]
            current_count = wrapper.model.objects.count()
            self.assertGreaterEqual(current_count, expected_count, f"Count mismatch for {content_type}")

        return source, imported_models, skipped_count

    def _verify_model(self, source: NetBoxAdapter, version: str, content_type: ContentTypeStr):
        """Verify data."""
        path = _FIXTURES_PATH / version / "samples" / f"{content_type}.json"
        if not path.is_file():
            _generate_fixtures(source, content_type, path)
            self.fail("Fixture file was generated, please re-run the test")

        samples = json.loads(path.read_text())
        model = source.nautobot.wrappers[content_type].model
        for sample in samples:
            self.assertEqual(content_type, sample["model"], f"Content type mismatch for {content_type} {sample}")

            uid = sample["pk"]
            instance = model.objects.get(pk=uid)
            formatted = json.loads(serialize("json", [instance], ensure_ascii=False))[0]

            self.assertEqual(formatted["pk"], uid, f"PK mismatch for {content_type} {instance}")
            formatted_fields = formatted["fields"]

            for key, value in sample["fields"].items():
                if key.startswith("_") or key in _DONT_COMPARE_FIELDS:
                    continue
                if key == "content_types":
                    self.assertEqual(
                        sorted(formatted_fields[key]),
                        sorted(value),
                        f"Data mismatch for {content_type} {uid} {key}",
                    )
                else:
                    self.assertEqual(formatted_fields[key], value, f"Data mismatch for {content_type} {uid} {key}")


def _generate_fixtures(source: NetBoxAdapter, content_type: ContentTypeStr, output_path: Path):
    """Generate fixture file containing `_SAMPLE_COUNT` random instaces for the specified content type.

    Should be used only with the lowest supported Nautobot version.
    """
    wrapper = source.nautobot.wrappers[content_type]
    random_instances = wrapper.model.objects.order_by("?")[:_SAMPLE_COUNT]
    call_command(
        "dumpdata",
        content_type,
        indent=2,
        pks=",".join(str(instance.pk) for instance in random_instances),
        output=output_path,
    )


def _create_test_cases():
    """Create test method for each NetBox version."""

    def create_test_method(version):
        def test_import_version(self):
            # pylint: disable=protected-access
            self._import(version)

        return test_import_version

    directories = set(directory.name for directory in Path(_FIXTURES_PATH).glob("*") if directory.is_dir())

    for version in set(_INPUTS) | set(_EXPECTED_SUMMARY) | directories:
        test_method = create_test_method(version)
        method_name = f"test_import_{version.replace('.', '_')}"
        setattr(TestImport, method_name, test_method)


_create_test_cases()<|MERGE_RESOLUTION|>--- conflicted
+++ resolved
@@ -39,11 +39,7 @@
     "3.4": 5870,
     "3.5": 5870,
     "3.6": 5870,
-<<<<<<< HEAD
-    "3.6.custom": 59,
-=======
-    "3.6.custom": 58,
->>>>>>> 79b469f8
+    "3.6.custom": 62,
 }
 
 _EXPECTED_COUNTS = {}
@@ -147,24 +143,17 @@
     "dcim.location": 1,
     "dcim.locationtype": 2,
     "dcim.manufacturer": 1,
-<<<<<<< HEAD
     "dcim.rack": 1,
-    "extras.customfield": 2,
-    "extras.customfieldchoice": 3,
-    "extras.note": 2,
-    "extras.objectchange": 20,
-=======
     "extras.customfield": 3,
     "extras.customfieldchoice": 3,
     "extras.note": 2,
-    "extras.objectchange": 18,
->>>>>>> 79b469f8
+    "extras.objectchange": 21,
     "extras.role": 1,
     "extras.status": 2,
     "tenancy.tenant": 11,
     "tenancy.tenantgroup": 1,
+    "users.objectpermission": 1,
     "users.user": 6,
-    "users.objectpermission": 1,
 }
 
 _EXPECTED_VALIDATION_ERRORS = {}
@@ -190,7 +179,7 @@
     **_EXPECTED_VALIDATION_ERRORS["3.5"],
 }
 _EXPECTED_VALIDATION_ERRORS["3.6.custom"] = {
-    "dcim.device": 1,
+    "dcim.device": 2,
     "dcim.location": 1,
 }
 
