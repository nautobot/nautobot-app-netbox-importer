"""NetBox to Nautobot DCIM Models Mapping."""

import json
from uuid import UUID

from nautobot_netbox_importer.base import RecordData
from nautobot_netbox_importer.generator import EMPTY_VALUES
from nautobot_netbox_importer.generator import DiffSyncBaseModel
from nautobot_netbox_importer.generator import PreImportResult
from nautobot_netbox_importer.generator import SourceAdapter
from nautobot_netbox_importer.generator import SourceField
from nautobot_netbox_importer.generator import fields

from .locations import define_location


def _define_units(field: SourceField) -> None:
    field.set_nautobot_field(field.name)

    def units_importer(source: RecordData, target: DiffSyncBaseModel) -> None:
        # NetBox 3.4 units is `list[int]`, previous versions are JSON string with list of strings
        units = source.get(field.name, None)
        if units in EMPTY_VALUES:
            return

        if isinstance(units, str):
            units = json.loads(units)
            if units:
                units = [int(unit) for unit in units]

        setattr(target, field.nautobot.name, units)

    field.set_importer(units_importer)


def _pre_import_cable_termination(source: RecordData, _) -> PreImportResult:
    cable_end = source.pop("cable_end").lower()
    source["id"] = source.pop("cable")
    source[f"termination_{cable_end}_type"] = source.pop("termination_type")
    source[f"termination_{cable_end}_id"] = source.pop("termination_id")

    return PreImportResult.USE_RECORD


def setup(adapter: SourceAdapter) -> None:
    """Map NetBox DCIM models to Nautobot."""
    adapter.disable_model("dcim.cablepath", "Recreated in Nautobot on signal when circuit termination is created")
    adapter.configure_model(
        "dcim.rackreservation",
        fields={
            "units": _define_units,
        },
    )
    adapter.configure_model(
        "dcim.rack",
        fields={
            "location": define_location,
            "role": fields.role(adapter, "dcim.rackrole"),
        },
    )
    adapter.configure_model("dcim.cable")
    adapter.configure_model(
        "dcim.cabletermination",
        extend_content_type="dcim.cable",
        pre_import=_pre_import_cable_termination,
    )
    adapter.configure_model(
        "dcim.interface",
        fields={
            "parent": "parent_interface",
        },
    )
    manufacturer = adapter.configure_model(
        "dcim.manufacturer",
        default_reference={
            "id": "Unknown",
            "name": "Unknown",
        },
    )
    adapter.configure_model(
        "dcim.devicetype",
        fields={
            "front_image": fields.disable("Import does not contain images"),
            "rear_image": fields.disable("Import does not contain images"),
<<<<<<< HEAD
=======
            "color": "color",
            "u_height": fields.truncate_to_integer(),
>>>>>>> 4c875e50
        },
        default_reference={
            "id": "Unknown",
            "manufacturer": manufacturer.get_default_reference_uid(),
            "model": "Unknown",
        },
    )
    adapter.configure_model(
        "dcim.device",
        fields={
            "location": define_location,
            "device_role": fields.role(adapter, "dcim.devicerole"),
            "role": fields.role(adapter, "dcim.devicerole"),
        },
    )
    adapter.configure_model(
        "dcim.powerpanel",
        fields={
            "location": define_location,
        },
    )
    adapter.configure_model(
        "dcim.frontporttemplate",
        fields={
            "rear_port": "rear_port_template",
        },
    )
    adapter.configure_model(
        "dcim.poweroutlettemplate",
        fields={
            "power_port": "power_port_template",
        },
    )


# pylint: disable=too-many-locals
def fix_power_feed_locations(adapter: SourceAdapter) -> None:
    """Fix panel location to match rack location based on powerfeed."""
    region_wrapper = adapter.wrappers["dcim.region"]
    site_wrapper = adapter.wrappers["dcim.site"]
    location_wrapper = adapter.wrappers["dcim.location"]
    rack_wrapper = adapter.wrappers["dcim.rack"]
    panel_wrapper = adapter.wrappers["dcim.powerpanel"]

    diffsync_class = adapter.wrappers["dcim.powerfeed"].nautobot.diffsync_class

    for item in adapter.get_all(diffsync_class):
        rack_id = getattr(item, "rack_id", None)
        panel_id = getattr(item, "power_panel_id", None)
        if not (rack_id and panel_id):
            continue

        rack = rack_wrapper.get_or_create(rack_id)
        panel = panel_wrapper.get_or_create(panel_id)

        rack_location_uid = getattr(rack, "location_id", None)
        panel_location_uid = getattr(panel, "location_id", None)
        if rack_location_uid == panel_location_uid:
            continue

        if rack_location_uid:
            location_uid = rack_location_uid
            target = panel
            target_wrapper = panel_wrapper
        else:
            location_uid = panel_location_uid
            target = rack
            target_wrapper = rack_wrapper

        if not isinstance(location_uid, UUID):
            raise TypeError(f"Location UID must be UUID, got {type(location_uid)}")

        target.location_id = location_uid
        adapter.update(target)

        # Need to update references, to properly update `content_types` fields
        # References can be counted and removed, if needed
        if location_uid in region_wrapper.references:
            target_wrapper.add_reference(region_wrapper, location_uid)
        elif location_uid in site_wrapper.references:
            target_wrapper.add_reference(site_wrapper, location_uid)
        elif location_uid in location_wrapper.references:
            target_wrapper.add_reference(location_wrapper, location_uid)
        else:
            raise ValueError(f"Unknown location type {location_uid}")<|MERGE_RESOLUTION|>--- conflicted
+++ resolved
@@ -82,11 +82,7 @@
         fields={
             "front_image": fields.disable("Import does not contain images"),
             "rear_image": fields.disable("Import does not contain images"),
-<<<<<<< HEAD
-=======
-            "color": "color",
             "u_height": fields.truncate_to_integer(),
->>>>>>> 4c875e50
         },
         default_reference={
             "id": "Unknown",
