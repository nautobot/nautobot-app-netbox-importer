--- conflicted
+++ resolved
@@ -1,10 +1,6 @@
 {
     "diff_summary": {
-<<<<<<< HEAD
-        "create": 59,
-=======
-        "create": 58,
->>>>>>> 79b469f8
+        "create": 62,
         "update": 0,
         "delete": 0,
         "no-change": 0,
@@ -5301,11 +5297,7 @@
             "flags": "DiffSyncModelFlags.NONE",
             "nautobot_flags": "DiffSyncModelFlags.SKIP_UNMATCHED_DST",
             "default_reference_uid": null,
-<<<<<<< HEAD
-            "imported_count": 20,
-=======
-            "imported_count": 18,
->>>>>>> 79b469f8
+            "imported_count": 21,
             "skipped_count": 1,
             "fields": {
                 "action": {
@@ -7999,15 +7991,14 @@
     "validation_issues": {
         "dcim.device": [
             [
-<<<<<<< HEAD
                 "4f3495b5-00e6-5917-a148-77e109f96b0f",
                 "Half U Device",
                 "{'position': ['A U0 device type (Half U Device Type) cannot be assigned to a rack position.']}"
-=======
+            ],
+            [
                 "f510c5ff-e1f8-5adc-9fb5-30bc5791b42e",
                 "Device 1",
                 "[\"Invalid value for custom field 'device_custom_object': Value must be a string\"]"
->>>>>>> 79b469f8
             ]
         ],
         "dcim.location": [
