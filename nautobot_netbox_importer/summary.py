"""Importer summary module."""

import json
import re
from pathlib import Path
<<<<<<< HEAD
from typing import Callable, Dict, Generator, Iterable, List, Mapping, NamedTuple, Optional
=======
from typing import Callable, Dict, Generator, Iterable, List, Mapping, NamedTuple, Optional, Pattern, Union
>>>>>>> 26010944

from .base import ContentTypeStr, FieldName, NullablePrimitives, Pathable

_TAG_EXPRESSIONS: Mapping[str, Pattern[str]] = {
    "InvalidCircuit": re.compile("A circuit termination must attach to either a location or a provider network"),
    "IncompatibleTerminationTypes": re.compile("Incompatible termination types"),
    "InvalidPlatform": re.compile("assigned platform is limited to"),
    "MissingParentLocation": re.compile(r"A Location of type .* must have a parent Location"),
}


class ImporterIssue(NamedTuple):
    """Represents an issue encountered during the import process.

    Fields:
        uid: Unique identifier for the issue
        name: Name of the affected object or field
        issue_type: Type of issue (e.g., 'validation', 'import_error')
        message: Descriptive error message
        data: Additional contextual data for debugging
        source_reference: Reference to the source data (mostly ID field) that caused the issue
    """

    uid: str
    name: str
    issue_type: str
    message: str
    data: Dict[str, str]
    source_reference: str = ""


DiffSyncSummary = Mapping[str, int]


class FieldSummary(NamedTuple):
    """Summarizes a field's mapping between source and target systems.

    Fields:
        name: Source field name in the source system
        nautobot_name: Corresponding field name in Nautobot (if any)
        nautobot_internal_type: Nautobot's internal data type for this field
        nautobot_can_import: Whether this field can be imported into Nautobot
        importer: Name of the importer function/method handling this field
        definition: Original field definition/value from source
        sources: List of sources where this field appears
        default_value: Default value used when source value is missing
        disable_reason: Reason why this field is disabled for import (if applicable)
        required: Whether this field is required in Nautobot
    """

    name: FieldName
    nautobot_name: Optional[FieldName]
    nautobot_internal_type: Optional[str]
    nautobot_can_import: Optional[bool]
    importer: Optional[str]
    definition: NullablePrimitives
    sources: List[str]
    default_value: NullablePrimitives
    disable_reason: str
    required: bool


# pylint: disable=too-few-public-methods,too-many-instance-attributes
class SourceModelStats:
    """Source Model Statistics."""

    first_pass_skipped = 0
    first_pass_used = 0
    second_pass_skipped = 0
    second_pass_used = 0
    pre_cached = 0
    imported_from_cache = 0
    # Imported using `wrapper.import_data()` including cache and custom importers
    imported = 0
    # DiffSyncModels created
    created = 0


# pylint: disable=too-few-public-methods
class NautobotModelStats:
    """Nautobot Model Statistics."""

    # Source DiffSyncModels created but ignored by DiffSync
    source_ignored = 0
    # Source DiffSyncModels created and synced by DiffSync
    source_created = 0
    issues = 0
    # Number of Nautobot instances that failed `save()` method
    save_failed = 0
    created = 0
    updated = 0


class SourceModelSummary(NamedTuple):
    """Summarizes a source model's mapping to Nautobot and import statistics.

    Fields:
        content_type: Source content type string identifier
        content_type_id: Numeric ID of the source content type
        extends_content_type: Parent content type that this model extends (if any)
        nautobot_content_type: Target Nautobot content type
        disable_reason: Reason why this model is disabled for import (if applicable)
        identifiers: List of fields used to uniquely identify instances
        disable_related_reference: Whether related references are disabled
        forward_references: Configuration for forward references handling
        pre_import: Pre-import processing function/method name
        fields: List of field summaries for this model
        flags: Feature flags applied to this model
        default_reference_uid: Default UID used for reference when actual reference is missing
        stats: Statistics about the source model's import process
    """

    content_type: ContentTypeStr
    content_type_id: int
    extends_content_type: Optional[ContentTypeStr]
    nautobot_content_type: ContentTypeStr
    disable_reason: str
    identifiers: Optional[List[FieldName]]
    disable_related_reference: bool
    forward_references: Optional[str]
    pre_import: Optional[str]
    fields: List[FieldSummary]
    flags: str
    default_reference_uid: NullablePrimitives
    stats: SourceModelStats


class NautobotModelSummary(NamedTuple):
    """Summarizes a Nautobot model's import results and any issues.

    Fields:
        content_type: Nautobot content type string identifier
        content_type_id: Numeric ID of the Nautobot content type (if available)
        flags: Feature flags applied to this model
        disabled: Whether this model is disabled for import
        stats: Statistics about the Nautobot model's import process
        issues: List of issues encountered during import for this model
    """

    content_type: ContentTypeStr
    content_type_id: Optional[int]
    flags: str
    disabled: bool
    stats: NautobotModelStats
    issues: List[ImporterIssue]


_FILL_UP_LENGTH = 100


def _fill_up(*values) -> str:
    """Format values into a padded string of consistent length.

    Args:
        *values: Values to join with spaces and pad

    Returns:
        A string padded with the first character of the first value to reach the defined length
    """
    fill = values[0][0]
    result = " ".join(str(value) for value in values) + " " + fill
    return result + (fill * (_FILL_UP_LENGTH - len(result)))


def serialize_to_summary(value) -> NullablePrimitives:
    """Serialize a value to a summary-compatible format.

    Args:
        value (NullablePrimitives): The value to serialize

    Returns:
        NullablePrimitives: A summary-compatible representation of the value
        - Returns None for None values
        - Returns primitive types (str, bool, int, float) as-is
        - Returns function/method name for callables
        - Returns string representation for other types

    Examples:
        >>> serialize_to_summary(None)
        None
        >>> serialize_to_summary("string")
        "string"
        >>> serialize_to_summary(42)
        42
    """
    if value is None:
        return None
    if isinstance(value, (str, bool, int, float)):
        return value
    if isinstance(value, Callable):
        return value.__name__
    return str(value)


class ImportSummary:
    """Container class for import operation summary data.

    Stores, processes and formats information about source models,
    target Nautobot models, and DiffSync operations during an import process.
    """

    def __init__(self):
        """Initialize the import summary with empty collections."""
        self.source: List[SourceModelSummary] = []
        self.nautobot: List[NautobotModelSummary] = []
        self.diffsync: DiffSyncSummary = {}

    @property
    def data_sources(self) -> Generator[SourceModelSummary, None, None]:
        """Get source models originating from data.

        Yields:
            SourceModelSummary: Objects that originates from source data.
        """
        for summary in self.source:
            if any(field for field in summary.fields if "DATA" in field.sources):
                yield summary

    @property
    def data_nautobot_models(self) -> Generator[NautobotModelSummary, None, None]:
        """Get Nautobot models that correspond to data sources.

        Yields:
            NautobotModelSummary: Objects that have corresponding entries in data_sources.
        """
        content_types = set(item.content_type for item in self.data_sources)

        for item in self.nautobot:
            if item.content_type in content_types:
                yield item

    def load(self, path: Pathable):
        """Load import summary from a JSON file.

        Loads the serialized summary information from a JSON file
        into the current instance.

        Args:
            path (Pathable): Path-like object pointing to a JSON summary file

        Examples:
            >>> summary = ImportSummary()
            >>> summary.load("import_results.json")
        """
        content = json.loads(Path(path).read_text(encoding="utf-8"))

        self.diffsync = content["diffsync"]

        for model in content["source"].values():
            stats = SourceModelStats()
            for key, value in model.pop("stats", {}).items():
                setattr(stats, key, value)
            fields = model.pop("fields", [])
            self.source.append(
                SourceModelSummary(
                    **model,
                    fields=[FieldSummary(**field) for field in fields.values()],
                    stats=stats,
                )
            )

        for model in content["nautobot"].values():
            stats = NautobotModelStats()
            for key, value in model.pop("stats", {}).items():
                setattr(stats, key, value)
            issues = model.pop("issues", {})
            self.nautobot.append(
                NautobotModelSummary(
                    **model,
                    stats=stats,
                    issues=[ImporterIssue(**issue) for issue in issues],
                )
            )

    def dump(self, path: Pathable, output_format: str = "json", indent: int = 4):
        """Save the import summary to a file.

        Args:
            path (Pathable): Path-like object where to save the summary
            output_format (str): Format to save in ('json' or 'text')
            indent (int): Number of spaces for JSON indentation (if output_format is 'json')

        Raises:
            ValueError: If an unsupported output format is specified

        Examples:
            >>> summary.dump("/tmp/import_results.json")
            >>> summary.dump("/tmp/import_results.txt", output_format="text")
        """
        if output_format == "json":
            Path(path).write_text(
                json.dumps(
                    {
                        "diffsync": self.diffsync,
                        "source": {
                            summary.content_type: {
                                **summary._asdict(),
                                "fields": {field.name: field._asdict() for field in summary.fields},
                                "stats": summary.stats.__dict__,
                            }
                            for summary in self.source
                        },
                        "nautobot": {
                            summary.content_type: {
                                **summary._asdict(),
                                "issues": [issue._asdict() for issue in summary.issues],
                                "stats": summary.stats.__dict__,
                            }
                            for summary in self.nautobot
                        },
                    },
                    indent=indent,
                ),
                encoding="utf-8",
            )
        elif output_format == "text":
            with open(path, "w", encoding="utf-8") as file:
                for line in self.get_summary():
                    file.write(line + "\n")
        else:
            raise ValueError(f"Unsupported format {output_format}")

    def print(self):
        """Print a formatted summary of the import to stdout."""
        for line in self.get_summary():
            print(line)

    def get_summary(self) -> Generator[str, None, None]:
        """Generate a formatted text representation of the import summary.

        Yields:
            str: Formatted lines with the import summary
        """
        yield _fill_up("* Import Summary:")

        yield _fill_up("= DiffSync Summary:")
        for key, value in self.diffsync.items():
            yield f"{key}: {value}"

        yield from self.get_stats("Source", self.source)
        yield from self.get_stats("Nautobot", self.nautobot)
        yield from self.get_content_types_deviations()
        yield from self.get_back_mapping()
        yield from self.get_issues()
        yield from self.get_fields_mapping()

        yield _fill_up("* End of Import Summary")

    def get_stats(self, caption: str, objects: Iterable[object]) -> Generator[str, None, None]:
        """Generate formatted statistics for a collection of objects.

        Args:
            caption (str): Caption for the statistics section
            objects (Iterable[object]): Collection of objects to summarize

        Yields:
            str: Formatted lines of statistics information
        """
        yield _fill_up("=", caption, "Stats:")
        for summary in objects:
            stats = getattr(summary, "stats", {}).__dict__
            if stats:
                yield _fill_up("-", getattr(summary, "content_type"))
                for key, value in stats.items():
                    yield f"{key}: {value}"

    def get_content_types_deviations(self) -> Generator[str, None, None]:
        """Generate formatted information about content type mapping deviations.

        Shows how source content types map to Nautobot content types,
        highlighting extensions and non-standard mappings.

        Yields:
            str: Formatted lines describing content type mapping deviations
        """
        yield _fill_up("= Content Types Mapping Deviations:")
        yield "  Mapping deviations from source content type to Nautobot content type"

        for summary in self.data_sources:
            if summary.disable_reason:
                yield f"{summary.content_type} => {summary.nautobot_content_type} | Disabled with reason: {summary.disable_reason}"
            elif summary.extends_content_type:
                yield f"{summary.content_type} EXTENDS {summary.extends_content_type} => {summary.nautobot_content_type}"
            elif summary.content_type != summary.nautobot_content_type:
                yield f"{summary.content_type} => {summary.nautobot_content_type}"

    def get_back_mapping(self) -> Generator[str, None, None]:
        """Generate formatted information about reverse content type mapping.

        Shows how Nautobot content types map back to source content types,
        identifying ambiguous mappings where multiple source types map to the same Nautobot type.

        Yields:
            str: Formatted lines describing back mapping from Nautobot to source content types
        """
        yield _fill_up("= Content Types Back Mapping:")
        yield "  Back mapping deviations from Nautobot content type to the source content type"

        back_mapping = {}

        for summary in self.data_sources:
            if summary.nautobot_content_type != summary.content_type:
                if summary.nautobot_content_type in back_mapping:
                    if back_mapping[summary.nautobot_content_type] != summary.content_type:
                        back_mapping[summary.nautobot_content_type] = None
                else:
                    back_mapping[summary.nautobot_content_type] = summary.content_type

        for nautobot_content_type, content_type in back_mapping.items():
            if content_type:
                yield f"{nautobot_content_type} => {content_type}"
            else:
                yield f"{nautobot_content_type} => Ambiguous"

    def get_issues(self) -> Generator[str, None, None]:
        """Generate formatted information about issues encountered during import.

        Groups issues by Nautobot content type and formats them for readability.

        Yields:
            str: Formatted lines describing import issues
        """
        yield _fill_up("= Importer issues:")
        for summary in self.nautobot:
            if summary.issues:
                yield _fill_up("-", summary.content_type)
                for issue in summary.issues:
                    yield f"{issue.uid} | {issue.source_reference} | {issue.issue_type} | {json.dumps(issue.name)} | {json.dumps(issue.message)}"

    def get_fields_mapping(self) -> Generator[str, None, None]:
        """Generate formatted information about field mappings between source and Nautobot.

        Shows how fields from source models map to fields in Nautobot models,
        including import methods and data types.

        Yields:
            str: Formatted lines describing field mappings
        """
        yield _fill_up("= Field Mappings:")

        def get_field(field: FieldSummary):
            yield field.name
            yield "=>"

            if field.disable_reason:
                yield "Disabled with reason:"
                yield field.disable_reason
                return

            if field.importer:
                yield field.importer
            elif field.name == "id":
                yield "uid_from_data"
            else:
                yield "NO IMPORTER"

            yield "=>"

            if field.nautobot_name:
                yield field.nautobot_name
                yield f"({field.nautobot_internal_type})"
            else:
                yield "CUSTOM TARGET"

        for summary in self.data_sources:
            yield _fill_up(
                "-",
                summary.content_type,
                "=>",
                summary.nautobot_content_type,
            )

            if summary.disable_reason:
                yield f"    Disable reason: {summary.disable_reason}"
            else:
                for field in summary.fields:
                    if "DATA" in field.sources:
                        yield " ".join(get_field(field))


def get_issue_tag(issue: ImporterIssue) -> str:
    """Get a tag for an issue."""
    if issue.issue_type == "ValidationError":
        for key, expression in _TAG_EXPRESSIONS.items():
            if re.search(expression, issue.message):
                return key

    return issue.issue_type<|MERGE_RESOLUTION|>--- conflicted
+++ resolved
@@ -3,11 +3,7 @@
 import json
 import re
 from pathlib import Path
-<<<<<<< HEAD
-from typing import Callable, Dict, Generator, Iterable, List, Mapping, NamedTuple, Optional
-=======
-from typing import Callable, Dict, Generator, Iterable, List, Mapping, NamedTuple, Optional, Pattern, Union
->>>>>>> 26010944
+from typing import Callable, Dict, Generator, Iterable, List, Mapping, NamedTuple, Optional, Pattern
 
 from .base import ContentTypeStr, FieldName, NullablePrimitives, Pathable
 
